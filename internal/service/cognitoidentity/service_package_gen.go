// Code generated by internal/generate/servicepackage/main.go; DO NOT EDIT.

package cognitoidentity

import (
	"context"
	"unique"

	"github.com/aws/aws-sdk-go-v2/aws"
	"github.com/aws/aws-sdk-go-v2/service/cognitoidentity"
	"github.com/hashicorp/terraform-plugin-log/tflog"
	"github.com/hashicorp/terraform-provider-aws/internal/conns"
	inttypes "github.com/hashicorp/terraform-provider-aws/internal/types"
	"github.com/hashicorp/terraform-provider-aws/names"
)

type servicePackage struct{}

func (p *servicePackage) EphemeralResources(ctx context.Context) []*inttypes.ServicePackageEphemeralResource {
	return []*inttypes.ServicePackageEphemeralResource{
		{
			Factory:  newOpenIDTokenForDeveloperIdentityEphemeralResource,
			TypeName: "aws_cognito_identity_openid_token_for_developer_identity",
			Name:     "Open ID Connect Token For Developer Identity",
<<<<<<< HEAD
			Region: &itypes.ServicePackageResourceRegion{
				IsGlobal:                      false,
				IsOverrideEnabled:             true,
				IsValidateOverrideInPartition: true,
			},
=======
			Region: unique.Make(inttypes.ServicePackageResourceRegion{
				IsOverrideEnabled: false,
			}),
>>>>>>> f69f8d8f
		},
	}
}

func (p *servicePackage) FrameworkDataSources(ctx context.Context) []*inttypes.ServicePackageFrameworkDataSource {
	return []*inttypes.ServicePackageFrameworkDataSource{}
}

func (p *servicePackage) FrameworkResources(ctx context.Context) []*inttypes.ServicePackageFrameworkResource {
	return []*inttypes.ServicePackageFrameworkResource{}
}

func (p *servicePackage) SDKDataSources(ctx context.Context) []*inttypes.ServicePackageSDKDataSource {
	return []*inttypes.ServicePackageSDKDataSource{
		{
			Factory:  dataSourcePool,
			TypeName: "aws_cognito_identity_pool",
			Name:     "Pool",
			Tags: unique.Make(inttypes.ServicePackageResourceTags{
				IdentifierAttribute: names.AttrARN,
			}),
			Region: unique.Make(inttypes.ServicePackageResourceRegion{
				IsOverrideEnabled:             true,
				IsValidateOverrideInPartition: true,
			}),
		},
	}
}

func (p *servicePackage) SDKResources(ctx context.Context) []*inttypes.ServicePackageSDKResource {
	return []*inttypes.ServicePackageSDKResource{
		{
			Factory:  resourcePool,
			TypeName: "aws_cognito_identity_pool",
			Name:     "Pool",
			Tags: unique.Make(inttypes.ServicePackageResourceTags{
				IdentifierAttribute: names.AttrARN,
			}),
			Region: unique.Make(inttypes.ServicePackageResourceRegion{
				IsOverrideEnabled:             true,
				IsValidateOverrideInPartition: true,
			}),
		},
		{
			Factory:  resourcePoolProviderPrincipalTag,
			TypeName: "aws_cognito_identity_pool_provider_principal_tag",
			Name:     "Provider Principal Tags",
			Region: unique.Make(inttypes.ServicePackageResourceRegion{
				IsOverrideEnabled:             true,
				IsValidateOverrideInPartition: true,
			}),
		},
		{
			Factory:  resourcePoolRolesAttachment,
			TypeName: "aws_cognito_identity_pool_roles_attachment",
			Name:     "Pool Roles Association",
			Region: unique.Make(inttypes.ServicePackageResourceRegion{
				IsOverrideEnabled:             true,
				IsValidateOverrideInPartition: true,
			}),
		},
	}
}

func (p *servicePackage) ServicePackageName() string {
	return names.CognitoIdentity
}

// NewClient returns a new AWS SDK for Go v2 client for this service package's AWS API.
func (p *servicePackage) NewClient(ctx context.Context, config map[string]any) (*cognitoidentity.Client, error) {
	cfg := *(config["aws_sdkv2_config"].(*aws.Config))
	optFns := []func(*cognitoidentity.Options){
		cognitoidentity.WithEndpointResolverV2(newEndpointResolverV2()),
		withBaseEndpoint(config[names.AttrEndpoint].(string)),
		func(o *cognitoidentity.Options) {
			if region := config[names.AttrRegion].(string); o.Region != region {
				tflog.Info(ctx, "overriding provider-configured AWS API region", map[string]any{
					"service":         p.ServicePackageName(),
					"original_region": o.Region,
					"override_region": region,
				})
				o.Region = region
			}
		},
		withExtraOptions(ctx, p, config),
	}

	return cognitoidentity.NewFromConfig(cfg, optFns...), nil
}

// withExtraOptions returns a functional option that allows this service package to specify extra API client options.
// This option is always called after any generated options.
func withExtraOptions(ctx context.Context, sp conns.ServicePackage, config map[string]any) func(*cognitoidentity.Options) {
	if v, ok := sp.(interface {
		withExtraOptions(context.Context, map[string]any) []func(*cognitoidentity.Options)
	}); ok {
		optFns := v.withExtraOptions(ctx, config)

		return func(o *cognitoidentity.Options) {
			for _, optFn := range optFns {
				optFn(o)
			}
		}
	}

	return func(*cognitoidentity.Options) {}
}

func ServicePackage(ctx context.Context) conns.ServicePackage {
	return &servicePackage{}
}<|MERGE_RESOLUTION|>--- conflicted
+++ resolved
@@ -22,17 +22,10 @@
 			Factory:  newOpenIDTokenForDeveloperIdentityEphemeralResource,
 			TypeName: "aws_cognito_identity_openid_token_for_developer_identity",
 			Name:     "Open ID Connect Token For Developer Identity",
-<<<<<<< HEAD
-			Region: &itypes.ServicePackageResourceRegion{
-				IsGlobal:                      false,
+			Region: unique.Make(inttypes.ServicePackageResourceRegion{
 				IsOverrideEnabled:             true,
 				IsValidateOverrideInPartition: true,
-			},
-=======
-			Region: unique.Make(inttypes.ServicePackageResourceRegion{
-				IsOverrideEnabled: false,
 			}),
->>>>>>> f69f8d8f
 		},
 	}
 }
