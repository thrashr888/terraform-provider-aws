--- conflicted
+++ resolved
@@ -55,134 +55,92 @@
 			Factory:  resourceCachediSCSIVolume,
 			TypeName: "aws_storagegateway_cached_iscsi_volume",
 			Name:     "Cached iSCSI Volume",
-<<<<<<< HEAD
-			Tags: &inttypes.ServicePackageResourceTags{
-				IdentifierAttribute: names.AttrARN,
-			},
-			Region: &inttypes.ServicePackageResourceRegion{
-				IsGlobal:                      false,
-				IsOverrideEnabled:             true,
-				IsValidateOverrideInPartition: true,
-			},
-=======
-			Tags: unique.Make(types.ServicePackageResourceTags{
-				IdentifierAttribute: names.AttrARN,
-			}),
->>>>>>> 45438b17
+			Tags: unique.Make(inttypes.ServicePackageResourceTags{
+				IdentifierAttribute: names.AttrARN,
+			}),
+			Region: &inttypes.ServicePackageResourceRegion{
+				IsGlobal:                      false,
+				IsOverrideEnabled:             true,
+				IsValidateOverrideInPartition: true,
+			},
 		},
 		{
 			Factory:  resourceFileSystemAssociation,
 			TypeName: "aws_storagegateway_file_system_association",
 			Name:     "File System Association",
-<<<<<<< HEAD
-			Tags: &inttypes.ServicePackageResourceTags{
-				IdentifierAttribute: names.AttrARN,
-			},
-			Region: &inttypes.ServicePackageResourceRegion{
-				IsGlobal:                      false,
-				IsOverrideEnabled:             true,
-				IsValidateOverrideInPartition: true,
-			},
-=======
-			Tags: unique.Make(types.ServicePackageResourceTags{
-				IdentifierAttribute: names.AttrARN,
-			}),
->>>>>>> 45438b17
+			Tags: unique.Make(inttypes.ServicePackageResourceTags{
+				IdentifierAttribute: names.AttrARN,
+			}),
+			Region: &inttypes.ServicePackageResourceRegion{
+				IsGlobal:                      false,
+				IsOverrideEnabled:             true,
+				IsValidateOverrideInPartition: true,
+			},
 		},
 		{
 			Factory:  resourceGateway,
 			TypeName: "aws_storagegateway_gateway",
 			Name:     "Gateway",
-<<<<<<< HEAD
-			Tags: &inttypes.ServicePackageResourceTags{
-				IdentifierAttribute: names.AttrARN,
-			},
-			Region: &inttypes.ServicePackageResourceRegion{
-				IsGlobal:                      false,
-				IsOverrideEnabled:             true,
-				IsValidateOverrideInPartition: true,
-			},
-=======
-			Tags: unique.Make(types.ServicePackageResourceTags{
-				IdentifierAttribute: names.AttrARN,
-			}),
->>>>>>> 45438b17
+			Tags: unique.Make(inttypes.ServicePackageResourceTags{
+				IdentifierAttribute: names.AttrARN,
+			}),
+			Region: &inttypes.ServicePackageResourceRegion{
+				IsGlobal:                      false,
+				IsOverrideEnabled:             true,
+				IsValidateOverrideInPartition: true,
+			},
 		},
 		{
 			Factory:  resourceNFSFileShare,
 			TypeName: "aws_storagegateway_nfs_file_share",
 			Name:     "NFS File Share",
-<<<<<<< HEAD
-			Tags: &inttypes.ServicePackageResourceTags{
-				IdentifierAttribute: names.AttrARN,
-			},
-			Region: &inttypes.ServicePackageResourceRegion{
-				IsGlobal:                      false,
-				IsOverrideEnabled:             true,
-				IsValidateOverrideInPartition: true,
-			},
-=======
-			Tags: unique.Make(types.ServicePackageResourceTags{
-				IdentifierAttribute: names.AttrARN,
-			}),
->>>>>>> 45438b17
+			Tags: unique.Make(inttypes.ServicePackageResourceTags{
+				IdentifierAttribute: names.AttrARN,
+			}),
+			Region: &inttypes.ServicePackageResourceRegion{
+				IsGlobal:                      false,
+				IsOverrideEnabled:             true,
+				IsValidateOverrideInPartition: true,
+			},
 		},
 		{
 			Factory:  resourceSMBFileShare,
 			TypeName: "aws_storagegateway_smb_file_share",
 			Name:     "SMB File Share",
-<<<<<<< HEAD
-			Tags: &inttypes.ServicePackageResourceTags{
-				IdentifierAttribute: names.AttrARN,
-			},
-			Region: &inttypes.ServicePackageResourceRegion{
-				IsGlobal:                      false,
-				IsOverrideEnabled:             true,
-				IsValidateOverrideInPartition: true,
-			},
-=======
-			Tags: unique.Make(types.ServicePackageResourceTags{
-				IdentifierAttribute: names.AttrARN,
-			}),
->>>>>>> 45438b17
+			Tags: unique.Make(inttypes.ServicePackageResourceTags{
+				IdentifierAttribute: names.AttrARN,
+			}),
+			Region: &inttypes.ServicePackageResourceRegion{
+				IsGlobal:                      false,
+				IsOverrideEnabled:             true,
+				IsValidateOverrideInPartition: true,
+			},
 		},
 		{
 			Factory:  resourceStorediSCSIVolume,
 			TypeName: "aws_storagegateway_stored_iscsi_volume",
 			Name:     "Stored iSCSI Volume",
-<<<<<<< HEAD
-			Tags: &inttypes.ServicePackageResourceTags{
-				IdentifierAttribute: names.AttrARN,
-			},
-			Region: &inttypes.ServicePackageResourceRegion{
-				IsGlobal:                      false,
-				IsOverrideEnabled:             true,
-				IsValidateOverrideInPartition: true,
-			},
-=======
-			Tags: unique.Make(types.ServicePackageResourceTags{
-				IdentifierAttribute: names.AttrARN,
-			}),
->>>>>>> 45438b17
+			Tags: unique.Make(inttypes.ServicePackageResourceTags{
+				IdentifierAttribute: names.AttrARN,
+			}),
+			Region: &inttypes.ServicePackageResourceRegion{
+				IsGlobal:                      false,
+				IsOverrideEnabled:             true,
+				IsValidateOverrideInPartition: true,
+			},
 		},
 		{
 			Factory:  resourceTapePool,
 			TypeName: "aws_storagegateway_tape_pool",
 			Name:     "Tape Pool",
-<<<<<<< HEAD
-			Tags: &inttypes.ServicePackageResourceTags{
-				IdentifierAttribute: names.AttrARN,
-			},
-			Region: &inttypes.ServicePackageResourceRegion{
-				IsGlobal:                      false,
-				IsOverrideEnabled:             true,
-				IsValidateOverrideInPartition: true,
-			},
-=======
-			Tags: unique.Make(types.ServicePackageResourceTags{
-				IdentifierAttribute: names.AttrARN,
-			}),
->>>>>>> 45438b17
+			Tags: unique.Make(inttypes.ServicePackageResourceTags{
+				IdentifierAttribute: names.AttrARN,
+			}),
+			Region: &inttypes.ServicePackageResourceRegion{
+				IsGlobal:                      false,
+				IsOverrideEnabled:             true,
+				IsValidateOverrideInPartition: true,
+			},
 		},
 		{
 			Factory:  resourceUploadBuffer,
