package identitystore_test

import (
	"context"
	"errors"
	"fmt"
	"testing"

	"github.com/aws/aws-sdk-go-v2/aws"
	"github.com/aws/aws-sdk-go-v2/service/identitystore"
	"github.com/aws/aws-sdk-go/service/ssoadmin"
	"github.com/hashicorp/aws-sdk-go-base/v2/awsv1shim/v2/tfawserr"
	sdkacctest "github.com/hashicorp/terraform-plugin-sdk/v2/helper/acctest"
	"github.com/hashicorp/terraform-plugin-sdk/v2/helper/resource"
	"github.com/hashicorp/terraform-plugin-sdk/v2/terraform"
	"github.com/hashicorp/terraform-provider-aws/internal/acctest"
	"github.com/hashicorp/terraform-provider-aws/internal/conns"
	"github.com/hashicorp/terraform-provider-aws/internal/create"
	tfidentitystore "github.com/hashicorp/terraform-provider-aws/internal/service/identitystore"
	"github.com/hashicorp/terraform-provider-aws/internal/tfresource"
	"github.com/hashicorp/terraform-provider-aws/names"
)

func TestAccIdentityStoreUser_basic(t *testing.T) {
	ctx := acctest.Context(t)
	var user identitystore.DescribeUserOutput
	rName := sdkacctest.RandomWithPrefix(acctest.ResourcePrefix)
	resourceName := "aws_identitystore_user.test"

	resource.ParallelTest(t, resource.TestCase{
		PreCheck: func() {
<<<<<<< HEAD
			acctest.PreCheck(ctx, t)
			acctest.PreCheckPartitionHasService(names.IdentityStoreEndpointID, t)
=======
			acctest.PreCheck(t)
			acctest.PreCheckPartitionHasService(t, names.IdentityStoreEndpointID)
>>>>>>> 78d002fe
			testAccPreCheck(ctx, t)
		},
		ErrorCheck:               acctest.ErrorCheck(t, names.IdentityStoreEndpointID),
		ProtoV5ProviderFactories: acctest.ProtoV5ProviderFactories,
		CheckDestroy:             testAccCheckUserDestroy(ctx),
		Steps: []resource.TestStep{
			{
				Config: testAccUserConfig_basic(rName),
				Check: resource.ComposeTestCheckFunc(
					testAccCheckUserExists(ctx, resourceName, &user),
					resource.TestCheckResourceAttr(resourceName, "addresses.#", "0"),
					resource.TestCheckResourceAttr(resourceName, "display_name", "Acceptance Test"),
					resource.TestCheckResourceAttr(resourceName, "emails.#", "0"),
					resource.TestCheckResourceAttr(resourceName, "external_ids.#", "0"),
					resource.TestCheckResourceAttrSet(resourceName, "identity_store_id"),
					resource.TestCheckResourceAttr(resourceName, "locale", ""),
					resource.TestCheckResourceAttr(resourceName, "name.0.family_name", "Doe"),
					resource.TestCheckResourceAttr(resourceName, "name.0.formatted", ""),
					resource.TestCheckResourceAttr(resourceName, "name.0.given_name", "John"),
					resource.TestCheckResourceAttr(resourceName, "name.0.honorific_prefix", ""),
					resource.TestCheckResourceAttr(resourceName, "name.0.honorific_suffix", ""),
					resource.TestCheckResourceAttr(resourceName, "name.0.middle_name", ""),
					resource.TestCheckResourceAttr(resourceName, "nickname", ""),
					resource.TestCheckResourceAttr(resourceName, "phone_numbers.#", "0"),
					resource.TestCheckResourceAttr(resourceName, "preferred_language", ""),
					resource.TestCheckResourceAttr(resourceName, "profile_url", ""),
					resource.TestCheckResourceAttr(resourceName, "timezone", ""),
					resource.TestCheckResourceAttr(resourceName, "title", ""),
					resource.TestCheckResourceAttrSet(resourceName, "user_id"),
					resource.TestCheckResourceAttr(resourceName, "user_name", rName),
					resource.TestCheckResourceAttr(resourceName, "user_type", ""),
				),
			},
			{
				ResourceName:      resourceName,
				ImportState:       true,
				ImportStateVerify: true,
			},
		},
	})
}

func TestAccIdentityStoreUser_disappears(t *testing.T) {
	ctx := acctest.Context(t)
	var user identitystore.DescribeUserOutput
	rName := sdkacctest.RandomWithPrefix(acctest.ResourcePrefix)
	resourceName := "aws_identitystore_user.test"

	resource.ParallelTest(t, resource.TestCase{
		PreCheck: func() {
<<<<<<< HEAD
			acctest.PreCheck(ctx, t)
			acctest.PreCheckPartitionHasService(names.IdentityStoreEndpointID, t)
=======
			acctest.PreCheck(t)
			acctest.PreCheckPartitionHasService(t, names.IdentityStoreEndpointID)
>>>>>>> 78d002fe
			testAccPreCheckSSOAdminInstances(ctx, t)
			testAccPreCheck(ctx, t)
		},
		ErrorCheck:               acctest.ErrorCheck(t, names.IdentityStoreEndpointID),
		ProtoV5ProviderFactories: acctest.ProtoV5ProviderFactories,
		CheckDestroy:             testAccCheckUserDestroy(ctx),
		Steps: []resource.TestStep{
			{
				Config: testAccUserConfig_basic(rName),
				Check: resource.ComposeTestCheckFunc(
					testAccCheckUserExists(ctx, resourceName, &user),
					acctest.CheckResourceDisappears(ctx, acctest.Provider, tfidentitystore.ResourceUser(), resourceName),
				),
				ExpectNonEmptyPlan: true,
			},
		},
	})
}

func TestAccIdentityStoreUser_Addresses(t *testing.T) {
	ctx := acctest.Context(t)
	var user identitystore.DescribeUserOutput
	rName := sdkacctest.RandomWithPrefix(acctest.ResourcePrefix)
	resourceName := "aws_identitystore_user.test"

	resource.ParallelTest(t, resource.TestCase{
		PreCheck: func() {
<<<<<<< HEAD
			acctest.PreCheck(ctx, t)
			acctest.PreCheckPartitionHasService(names.IdentityStoreEndpointID, t)
=======
			acctest.PreCheck(t)
			acctest.PreCheckPartitionHasService(t, names.IdentityStoreEndpointID)
>>>>>>> 78d002fe
			testAccPreCheck(ctx, t)
		},
		ErrorCheck:               acctest.ErrorCheck(t, names.IdentityStoreEndpointID),
		ProtoV5ProviderFactories: acctest.ProtoV5ProviderFactories,
		CheckDestroy:             testAccCheckUserDestroy(ctx),
		Steps: []resource.TestStep{
			{
				Config: testAccUserConfig_addresses2(rName),
				Check: resource.ComposeTestCheckFunc(
					testAccCheckUserExists(ctx, resourceName, &user),
					resource.TestCheckResourceAttr(resourceName, "addresses.#", "1"),
					resource.TestCheckResourceAttr(resourceName, "addresses.0.country", "US"),
					resource.TestCheckResourceAttr(resourceName, "addresses.0.formatted", "Formatted Address 1"),
					resource.TestCheckResourceAttr(resourceName, "addresses.0.locality", "The Locality 1"),
					resource.TestCheckResourceAttr(resourceName, "addresses.0.postal_code", "AAA BBB 1"),
					resource.TestCheckResourceAttr(resourceName, "addresses.0.primary", "true"),
					resource.TestCheckResourceAttr(resourceName, "addresses.0.region", "The Region 1"),
					resource.TestCheckResourceAttr(resourceName, "addresses.0.street_address", "The Street Address 1"),
					resource.TestCheckResourceAttr(resourceName, "addresses.0.type", "The Type 1"),
				),
			},
			{
				ResourceName:      resourceName,
				ImportState:       true,
				ImportStateVerify: true,
			},
			{
				Config: testAccUserConfig_addresses3(rName),
				Check: resource.ComposeTestCheckFunc(
					testAccCheckUserExists(ctx, resourceName, &user),
					resource.TestCheckResourceAttr(resourceName, "addresses.#", "1"),
					resource.TestCheckResourceAttr(resourceName, "addresses.0.country", "GB"),
					resource.TestCheckResourceAttr(resourceName, "addresses.0.formatted", "Formatted Address 2"),
					resource.TestCheckResourceAttr(resourceName, "addresses.0.locality", "The Locality 2"),
					resource.TestCheckResourceAttr(resourceName, "addresses.0.postal_code", "AAA BBB 2"),
					resource.TestCheckResourceAttr(resourceName, "addresses.0.primary", "false"),
					resource.TestCheckResourceAttr(resourceName, "addresses.0.region", "The Region 2"),
					resource.TestCheckResourceAttr(resourceName, "addresses.0.street_address", "The Street Address 2"),
					resource.TestCheckResourceAttr(resourceName, "addresses.0.type", "The Type 2"),
				),
			},
			{
				ResourceName:      resourceName,
				ImportState:       true,
				ImportStateVerify: true,
			},
			{
				Config: testAccUserConfig_addresses1(rName),
				Check: resource.ComposeTestCheckFunc(
					testAccCheckUserExists(ctx, resourceName, &user),
					resource.TestCheckResourceAttr(resourceName, "addresses.#", "1"),
					resource.TestCheckResourceAttr(resourceName, "addresses.0.country", "US"),
					resource.TestCheckResourceAttr(resourceName, "addresses.0.formatted", ""),
					resource.TestCheckResourceAttr(resourceName, "addresses.0.locality", ""),
					resource.TestCheckResourceAttr(resourceName, "addresses.0.postal_code", ""),
					resource.TestCheckResourceAttr(resourceName, "addresses.0.primary", "false"),
					resource.TestCheckResourceAttr(resourceName, "addresses.0.region", ""),
					resource.TestCheckResourceAttr(resourceName, "addresses.0.street_address", ""),
					resource.TestCheckResourceAttr(resourceName, "addresses.0.type", "Home"),
				),
			},
			{
				ResourceName:      resourceName,
				ImportState:       true,
				ImportStateVerify: true,
			},
			{
				Config: testAccUserConfig_basic(rName),
				Check: resource.ComposeTestCheckFunc(
					testAccCheckUserExists(ctx, resourceName, &user),
					resource.TestCheckResourceAttr(resourceName, "addresses.#", "0"),
				),
			},
			{
				ResourceName:      resourceName,
				ImportState:       true,
				ImportStateVerify: true,
			},
		},
	})
}

func TestAccIdentityStoreUser_Emails(t *testing.T) {
	ctx := acctest.Context(t)
	var user identitystore.DescribeUserOutput
	rName := sdkacctest.RandomWithPrefix(acctest.ResourcePrefix)
	resourceName := "aws_identitystore_user.test"

	email1 := acctest.RandomEmailAddress(acctest.RandomDomainName())
	email2 := acctest.RandomEmailAddress(acctest.RandomDomainName())

	resource.ParallelTest(t, resource.TestCase{
		PreCheck: func() {
<<<<<<< HEAD
			acctest.PreCheck(ctx, t)
			acctest.PreCheckPartitionHasService(names.IdentityStoreEndpointID, t)
=======
			acctest.PreCheck(t)
			acctest.PreCheckPartitionHasService(t, names.IdentityStoreEndpointID)
>>>>>>> 78d002fe
			testAccPreCheck(ctx, t)
		},
		ErrorCheck:               acctest.ErrorCheck(t, names.IdentityStoreEndpointID),
		ProtoV5ProviderFactories: acctest.ProtoV5ProviderFactories,
		CheckDestroy:             testAccCheckUserDestroy(ctx),
		Steps: []resource.TestStep{
			{
				Config: testAccUserConfig_emails1(rName, email1),
				Check: resource.ComposeTestCheckFunc(
					testAccCheckUserExists(ctx, resourceName, &user),
					resource.TestCheckResourceAttr(resourceName, "emails.#", "1"),
					resource.TestCheckResourceAttr(resourceName, "emails.0.primary", "true"),
					resource.TestCheckResourceAttr(resourceName, "emails.0.type", "The Type 1"),
					resource.TestCheckResourceAttr(resourceName, "emails.0.value", email1),
				),
			},
			{
				ResourceName:      resourceName,
				ImportState:       true,
				ImportStateVerify: true,
			},
			{
				Config: testAccUserConfig_emails2(rName, email2),
				Check: resource.ComposeTestCheckFunc(
					testAccCheckUserExists(ctx, resourceName, &user),
					resource.TestCheckResourceAttr(resourceName, "emails.#", "1"),
					resource.TestCheckResourceAttr(resourceName, "emails.0.primary", "false"),
					resource.TestCheckResourceAttr(resourceName, "emails.0.type", "The Type 2"),
					resource.TestCheckResourceAttr(resourceName, "emails.0.value", email2),
				),
			},
			{
				ResourceName:      resourceName,
				ImportState:       true,
				ImportStateVerify: true,
			},
			{
				Config: testAccUserConfig_emails3(rName, email2),
				Check: resource.ComposeTestCheckFunc(
					testAccCheckUserExists(ctx, resourceName, &user),
					resource.TestCheckResourceAttr(resourceName, "emails.#", "1"),
					resource.TestCheckResourceAttr(resourceName, "emails.0.primary", "false"),
					resource.TestCheckResourceAttr(resourceName, "emails.0.type", ""),
					resource.TestCheckResourceAttr(resourceName, "emails.0.value", ""),
				),
			},
			{
				ResourceName:      resourceName,
				ImportState:       true,
				ImportStateVerify: true,
			},
			{
				Config: testAccUserConfig_basic(rName),
				Check: resource.ComposeTestCheckFunc(
					testAccCheckUserExists(ctx, resourceName, &user),
					resource.TestCheckResourceAttr(resourceName, "emails.#", "0"),
				),
			},
			{
				ResourceName:      resourceName,
				ImportState:       true,
				ImportStateVerify: true,
			},
		},
	})
}

func TestAccIdentityStoreUser_Locale(t *testing.T) {
	ctx := acctest.Context(t)
	var user identitystore.DescribeUserOutput
	rName := sdkacctest.RandomWithPrefix(acctest.ResourcePrefix)
	resourceName := "aws_identitystore_user.test"

	resource.ParallelTest(t, resource.TestCase{
		PreCheck: func() {
<<<<<<< HEAD
			acctest.PreCheck(ctx, t)
			acctest.PreCheckPartitionHasService(names.IdentityStoreEndpointID, t)
=======
			acctest.PreCheck(t)
			acctest.PreCheckPartitionHasService(t, names.IdentityStoreEndpointID)
>>>>>>> 78d002fe
			testAccPreCheck(ctx, t)
		},
		ErrorCheck:               acctest.ErrorCheck(t, names.IdentityStoreEndpointID),
		ProtoV5ProviderFactories: acctest.ProtoV5ProviderFactories,
		CheckDestroy:             testAccCheckUserDestroy(ctx),
		Steps: []resource.TestStep{
			{
				Config: testAccUserConfig_locale(rName, "en-US"),
				Check: resource.ComposeTestCheckFunc(
					testAccCheckUserExists(ctx, resourceName, &user),
					resource.TestCheckResourceAttr(resourceName, "locale", "en-US"),
				),
			},
			{
				ResourceName:      resourceName,
				ImportState:       true,
				ImportStateVerify: true,
			},
			{
				Config: testAccUserConfig_locale(rName, "en-GB"),
				Check: resource.ComposeTestCheckFunc(
					testAccCheckUserExists(ctx, resourceName, &user),
					resource.TestCheckResourceAttr(resourceName, "locale", "en-GB"),
				),
			},
			{
				ResourceName:      resourceName,
				ImportState:       true,
				ImportStateVerify: true,
			},
			{
				Config: testAccUserConfig_basic(rName),
				Check: resource.ComposeTestCheckFunc(
					testAccCheckUserExists(ctx, resourceName, &user),
					resource.TestCheckResourceAttr(resourceName, "locale", ""),
				),
			},
		},
	})
}

func TestAccIdentityStoreUser_NameFamilyName(t *testing.T) {
	ctx := acctest.Context(t)
	var user identitystore.DescribeUserOutput
	rName := sdkacctest.RandomWithPrefix(acctest.ResourcePrefix)
	resourceName := "aws_identitystore_user.test"

	resource.ParallelTest(t, resource.TestCase{
		PreCheck: func() {
<<<<<<< HEAD
			acctest.PreCheck(ctx, t)
			acctest.PreCheckPartitionHasService(names.IdentityStoreEndpointID, t)
=======
			acctest.PreCheck(t)
			acctest.PreCheckPartitionHasService(t, names.IdentityStoreEndpointID)
>>>>>>> 78d002fe
			testAccPreCheck(ctx, t)
		},
		ErrorCheck:               acctest.ErrorCheck(t, names.IdentityStoreEndpointID),
		ProtoV5ProviderFactories: acctest.ProtoV5ProviderFactories,
		CheckDestroy:             testAccCheckUserDestroy(ctx),
		Steps: []resource.TestStep{
			{
				Config: testAccUserConfig_nameFamilyName(rName, "Doe"),
				Check: resource.ComposeTestCheckFunc(
					testAccCheckUserExists(ctx, resourceName, &user),
					resource.TestCheckResourceAttr(resourceName, "name.0.family_name", "Doe"),
				),
			},
			{
				ResourceName:      resourceName,
				ImportState:       true,
				ImportStateVerify: true,
			},
			{
				Config: testAccUserConfig_nameFamilyName(rName, "Deer"),
				Check: resource.ComposeTestCheckFunc(
					testAccCheckUserExists(ctx, resourceName, &user),
					resource.TestCheckResourceAttr(resourceName, "name.0.family_name", "Deer"),
				),
			},
		},
	})
}

func TestAccIdentityStoreUser_NameFormatted(t *testing.T) {
	ctx := acctest.Context(t)
	var user identitystore.DescribeUserOutput
	rName := sdkacctest.RandomWithPrefix(acctest.ResourcePrefix)
	resourceName := "aws_identitystore_user.test"

	resource.ParallelTest(t, resource.TestCase{
		PreCheck: func() {
<<<<<<< HEAD
			acctest.PreCheck(ctx, t)
			acctest.PreCheckPartitionHasService(names.IdentityStoreEndpointID, t)
=======
			acctest.PreCheck(t)
			acctest.PreCheckPartitionHasService(t, names.IdentityStoreEndpointID)
>>>>>>> 78d002fe
			testAccPreCheck(ctx, t)
		},
		ErrorCheck:               acctest.ErrorCheck(t, names.IdentityStoreEndpointID),
		ProtoV5ProviderFactories: acctest.ProtoV5ProviderFactories,
		CheckDestroy:             testAccCheckUserDestroy(ctx),
		Steps: []resource.TestStep{
			{
				Config: testAccUserConfig_nameFormatted(rName, "JD1"),
				Check: resource.ComposeTestCheckFunc(
					testAccCheckUserExists(ctx, resourceName, &user),
					resource.TestCheckResourceAttr(resourceName, "name.0.formatted", "JD1"),
				),
			},
			{
				ResourceName:      resourceName,
				ImportState:       true,
				ImportStateVerify: true,
			},
			{
				Config: testAccUserConfig_nameFormatted(rName, "JD2"),
				Check: resource.ComposeTestCheckFunc(
					testAccCheckUserExists(ctx, resourceName, &user),
					resource.TestCheckResourceAttr(resourceName, "name.0.formatted", "JD2"),
				),
			},
			{
				ResourceName:      resourceName,
				ImportState:       true,
				ImportStateVerify: true,
			},
			{
				Config: testAccUserConfig_basic(rName),
				Check: resource.ComposeTestCheckFunc(
					testAccCheckUserExists(ctx, resourceName, &user),
					resource.TestCheckResourceAttr(resourceName, "name.0.formatted", ""),
				),
			},
		},
	})
}

func TestAccIdentityStoreUser_NameGivenName(t *testing.T) {
	ctx := acctest.Context(t)
	var user identitystore.DescribeUserOutput
	rName := sdkacctest.RandomWithPrefix(acctest.ResourcePrefix)
	resourceName := "aws_identitystore_user.test"

	resource.ParallelTest(t, resource.TestCase{
		PreCheck: func() {
<<<<<<< HEAD
			acctest.PreCheck(ctx, t)
			acctest.PreCheckPartitionHasService(names.IdentityStoreEndpointID, t)
=======
			acctest.PreCheck(t)
			acctest.PreCheckPartitionHasService(t, names.IdentityStoreEndpointID)
>>>>>>> 78d002fe
			testAccPreCheck(ctx, t)
		},
		ErrorCheck:               acctest.ErrorCheck(t, names.IdentityStoreEndpointID),
		ProtoV5ProviderFactories: acctest.ProtoV5ProviderFactories,
		CheckDestroy:             testAccCheckUserDestroy(ctx),
		Steps: []resource.TestStep{
			{
				Config: testAccUserConfig_nameGivenName(rName, "John"),
				Check: resource.ComposeTestCheckFunc(
					testAccCheckUserExists(ctx, resourceName, &user),
					resource.TestCheckResourceAttr(resourceName, "name.0.given_name", "John"),
				),
			},
			{
				ResourceName:      resourceName,
				ImportState:       true,
				ImportStateVerify: true,
			},
			{
				Config: testAccUserConfig_nameGivenName(rName, "Jane"),
				Check: resource.ComposeTestCheckFunc(
					testAccCheckUserExists(ctx, resourceName, &user),
					resource.TestCheckResourceAttr(resourceName, "name.0.given_name", "Jane"),
				),
			},
		},
	})
}

func TestAccIdentityStoreUser_NameHonorificPrefix(t *testing.T) {
	ctx := acctest.Context(t)
	var user identitystore.DescribeUserOutput
	rName := sdkacctest.RandomWithPrefix(acctest.ResourcePrefix)
	resourceName := "aws_identitystore_user.test"

	resource.ParallelTest(t, resource.TestCase{
		PreCheck: func() {
<<<<<<< HEAD
			acctest.PreCheck(ctx, t)
			acctest.PreCheckPartitionHasService(names.IdentityStoreEndpointID, t)
=======
			acctest.PreCheck(t)
			acctest.PreCheckPartitionHasService(t, names.IdentityStoreEndpointID)
>>>>>>> 78d002fe
			testAccPreCheck(ctx, t)
		},
		ErrorCheck:               acctest.ErrorCheck(t, names.IdentityStoreEndpointID),
		ProtoV5ProviderFactories: acctest.ProtoV5ProviderFactories,
		CheckDestroy:             testAccCheckUserDestroy(ctx),
		Steps: []resource.TestStep{
			{
				Config: testAccUserConfig_nameHonorificPrefix(rName, "Dr."),
				Check: resource.ComposeTestCheckFunc(
					testAccCheckUserExists(ctx, resourceName, &user),
					resource.TestCheckResourceAttr(resourceName, "name.0.honorific_prefix", "Dr."),
				),
			},
			{
				ResourceName:      resourceName,
				ImportState:       true,
				ImportStateVerify: true,
			},
			{
				Config: testAccUserConfig_nameHonorificPrefix(rName, "Mr."),
				Check: resource.ComposeTestCheckFunc(
					testAccCheckUserExists(ctx, resourceName, &user),
					resource.TestCheckResourceAttr(resourceName, "name.0.honorific_prefix", "Mr."),
				),
			},
		},
	})
}

func TestAccIdentityStoreUser_NameHonorificSuffix(t *testing.T) {
	ctx := acctest.Context(t)
	var user identitystore.DescribeUserOutput
	rName := sdkacctest.RandomWithPrefix(acctest.ResourcePrefix)
	resourceName := "aws_identitystore_user.test"

	resource.ParallelTest(t, resource.TestCase{
		PreCheck: func() {
<<<<<<< HEAD
			acctest.PreCheck(ctx, t)
			acctest.PreCheckPartitionHasService(names.IdentityStoreEndpointID, t)
=======
			acctest.PreCheck(t)
			acctest.PreCheckPartitionHasService(t, names.IdentityStoreEndpointID)
>>>>>>> 78d002fe
			testAccPreCheck(ctx, t)
		},
		ErrorCheck:               acctest.ErrorCheck(t, names.IdentityStoreEndpointID),
		ProtoV5ProviderFactories: acctest.ProtoV5ProviderFactories,
		CheckDestroy:             testAccCheckUserDestroy(ctx),
		Steps: []resource.TestStep{
			{
				Config: testAccUserConfig_nameHonorificSuffix(rName, "M.D."),
				Check: resource.ComposeTestCheckFunc(
					testAccCheckUserExists(ctx, resourceName, &user),
					resource.TestCheckResourceAttr(resourceName, "name.0.honorific_suffix", "M.D."),
				),
			},
			{
				ResourceName:      resourceName,
				ImportState:       true,
				ImportStateVerify: true,
			},
			{
				Config: testAccUserConfig_nameHonorificSuffix(rName, "MSc"),
				Check: resource.ComposeTestCheckFunc(
					testAccCheckUserExists(ctx, resourceName, &user),
					resource.TestCheckResourceAttr(resourceName, "name.0.honorific_suffix", "MSc"),
				),
			},
			{
				ResourceName:      resourceName,
				ImportState:       true,
				ImportStateVerify: true,
			},
			{
				Config: testAccUserConfig_basic(rName),
				Check: resource.ComposeTestCheckFunc(
					testAccCheckUserExists(ctx, resourceName, &user),
					resource.TestCheckResourceAttr(resourceName, "name.0.honorific_suffix", ""),
				),
			},
		},
	})
}

func TestAccIdentityStoreUser_NameMiddleName(t *testing.T) {
	ctx := acctest.Context(t)
	var user identitystore.DescribeUserOutput
	rName := sdkacctest.RandomWithPrefix(acctest.ResourcePrefix)
	resourceName := "aws_identitystore_user.test"

	resource.ParallelTest(t, resource.TestCase{
		PreCheck: func() {
<<<<<<< HEAD
			acctest.PreCheck(ctx, t)
			acctest.PreCheckPartitionHasService(names.IdentityStoreEndpointID, t)
=======
			acctest.PreCheck(t)
			acctest.PreCheckPartitionHasService(t, names.IdentityStoreEndpointID)
>>>>>>> 78d002fe
			testAccPreCheck(ctx, t)
		},
		ErrorCheck:               acctest.ErrorCheck(t, names.IdentityStoreEndpointID),
		ProtoV5ProviderFactories: acctest.ProtoV5ProviderFactories,
		CheckDestroy:             testAccCheckUserDestroy(ctx),
		Steps: []resource.TestStep{
			{
				Config: testAccUserConfig_nameMiddleName(rName, "Howard"),
				Check: resource.ComposeTestCheckFunc(
					testAccCheckUserExists(ctx, resourceName, &user),
					resource.TestCheckResourceAttr(resourceName, "name.0.middle_name", "Howard"),
				),
			},
			{
				ResourceName:      resourceName,
				ImportState:       true,
				ImportStateVerify: true,
			},
			{
				Config: testAccUserConfig_nameMiddleName(rName, "Ben"),
				Check: resource.ComposeTestCheckFunc(
					testAccCheckUserExists(ctx, resourceName, &user),
					resource.TestCheckResourceAttr(resourceName, "name.0.middle_name", "Ben"),
				),
			},
			{
				ResourceName:      resourceName,
				ImportState:       true,
				ImportStateVerify: true,
			},
			{
				Config: testAccUserConfig_basic(rName),
				Check: resource.ComposeTestCheckFunc(
					testAccCheckUserExists(ctx, resourceName, &user),
					resource.TestCheckResourceAttr(resourceName, "name.0.middle_name", ""),
				),
			},
		},
	})
}

func TestAccIdentityStoreUser_NickName(t *testing.T) {
	ctx := acctest.Context(t)
	var user identitystore.DescribeUserOutput
	rName := sdkacctest.RandomWithPrefix(acctest.ResourcePrefix)
	resourceName := "aws_identitystore_user.test"

	resource.ParallelTest(t, resource.TestCase{
		PreCheck: func() {
<<<<<<< HEAD
			acctest.PreCheck(ctx, t)
			acctest.PreCheckPartitionHasService(names.IdentityStoreEndpointID, t)
=======
			acctest.PreCheck(t)
			acctest.PreCheckPartitionHasService(t, names.IdentityStoreEndpointID)
>>>>>>> 78d002fe
			testAccPreCheck(ctx, t)
		},
		ErrorCheck:               acctest.ErrorCheck(t, names.IdentityStoreEndpointID),
		ProtoV5ProviderFactories: acctest.ProtoV5ProviderFactories,
		CheckDestroy:             testAccCheckUserDestroy(ctx),
		Steps: []resource.TestStep{
			{
				Config: testAccUserConfig_nickName(rName, "JD"),
				Check: resource.ComposeTestCheckFunc(
					testAccCheckUserExists(ctx, resourceName, &user),
					resource.TestCheckResourceAttr(resourceName, "nickname", "JD"),
				),
			},
			{
				ResourceName:      resourceName,
				ImportState:       true,
				ImportStateVerify: true,
			},
			{
				Config: testAccUserConfig_nickName(rName, "Johnny"),
				Check: resource.ComposeTestCheckFunc(
					testAccCheckUserExists(ctx, resourceName, &user),
					resource.TestCheckResourceAttr(resourceName, "nickname", "Johnny"),
				),
			},
			{
				ResourceName:      resourceName,
				ImportState:       true,
				ImportStateVerify: true,
			},
			{
				Config: testAccUserConfig_basic(rName),
				Check: resource.ComposeTestCheckFunc(
					testAccCheckUserExists(ctx, resourceName, &user),
					resource.TestCheckResourceAttr(resourceName, "nickname", ""),
				),
			},
		},
	})
}

func TestAccIdentityStoreUser_PhoneNumbers(t *testing.T) {
	ctx := acctest.Context(t)
	var user identitystore.DescribeUserOutput
	rName := sdkacctest.RandomWithPrefix(acctest.ResourcePrefix)
	resourceName := "aws_identitystore_user.test"

	resource.ParallelTest(t, resource.TestCase{
		PreCheck: func() {
<<<<<<< HEAD
			acctest.PreCheck(ctx, t)
			acctest.PreCheckPartitionHasService(names.IdentityStoreEndpointID, t)
=======
			acctest.PreCheck(t)
			acctest.PreCheckPartitionHasService(t, names.IdentityStoreEndpointID)
>>>>>>> 78d002fe
			testAccPreCheck(ctx, t)
		},
		ErrorCheck:               acctest.ErrorCheck(t, names.IdentityStoreEndpointID),
		ProtoV5ProviderFactories: acctest.ProtoV5ProviderFactories,
		CheckDestroy:             testAccCheckUserDestroy(ctx),
		Steps: []resource.TestStep{
			{
				Config: testAccUserConfig_phoneNumbers1(rName),
				Check: resource.ComposeTestCheckFunc(
					testAccCheckUserExists(ctx, resourceName, &user),
					resource.TestCheckResourceAttr(resourceName, "phone_numbers.#", "1"),
					resource.TestCheckResourceAttr(resourceName, "phone_numbers.0.primary", "true"),
					resource.TestCheckResourceAttr(resourceName, "phone_numbers.0.type", "The Type 1"),
					resource.TestCheckResourceAttr(resourceName, "phone_numbers.0.value", "111111"),
				),
			},
			{
				ResourceName:      resourceName,
				ImportState:       true,
				ImportStateVerify: true,
			},
			{
				Config: testAccUserConfig_phoneNumbers2(rName),
				Check: resource.ComposeTestCheckFunc(
					testAccCheckUserExists(ctx, resourceName, &user),
					resource.TestCheckResourceAttr(resourceName, "phone_numbers.#", "1"),
					resource.TestCheckResourceAttr(resourceName, "phone_numbers.0.primary", "false"),
					resource.TestCheckResourceAttr(resourceName, "phone_numbers.0.type", "The Type 2"),
					resource.TestCheckResourceAttr(resourceName, "phone_numbers.0.value", "2222222"),
				),
			},
			{
				ResourceName:      resourceName,
				ImportState:       true,
				ImportStateVerify: true,
			},
			{
				Config: testAccUserConfig_phoneNumbers3(rName),
				Check: resource.ComposeTestCheckFunc(
					testAccCheckUserExists(ctx, resourceName, &user),
					resource.TestCheckResourceAttr(resourceName, "phone_numbers.#", "1"),
					resource.TestCheckResourceAttr(resourceName, "phone_numbers.0.primary", "false"),
					resource.TestCheckResourceAttr(resourceName, "phone_numbers.0.type", ""),
					resource.TestCheckResourceAttr(resourceName, "phone_numbers.0.value", "2222222"),
				),
			},
			{
				ResourceName:      resourceName,
				ImportState:       true,
				ImportStateVerify: true,
			},
			{
				Config: testAccUserConfig_basic(rName),
				Check: resource.ComposeTestCheckFunc(
					testAccCheckUserExists(ctx, resourceName, &user),
					resource.TestCheckResourceAttr(resourceName, "addresses.#", "0"),
				),
			},
			{
				ResourceName:      resourceName,
				ImportState:       true,
				ImportStateVerify: true,
			},
		},
	})
}

func TestAccIdentityStoreUser_PreferredLanguage(t *testing.T) {
	ctx := acctest.Context(t)
	var user identitystore.DescribeUserOutput
	rName := sdkacctest.RandomWithPrefix(acctest.ResourcePrefix)
	resourceName := "aws_identitystore_user.test"

	resource.ParallelTest(t, resource.TestCase{
		PreCheck: func() {
<<<<<<< HEAD
			acctest.PreCheck(ctx, t)
			acctest.PreCheckPartitionHasService(names.IdentityStoreEndpointID, t)
=======
			acctest.PreCheck(t)
			acctest.PreCheckPartitionHasService(t, names.IdentityStoreEndpointID)
>>>>>>> 78d002fe
			testAccPreCheck(ctx, t)
		},
		ErrorCheck:               acctest.ErrorCheck(t, names.IdentityStoreEndpointID),
		ProtoV5ProviderFactories: acctest.ProtoV5ProviderFactories,
		CheckDestroy:             testAccCheckUserDestroy(ctx),
		Steps: []resource.TestStep{
			{
				Config: testAccUserConfig_preferredLanguage(rName, "EN"),
				Check: resource.ComposeTestCheckFunc(
					testAccCheckUserExists(ctx, resourceName, &user),
					resource.TestCheckResourceAttr(resourceName, "preferred_language", "EN"),
				),
			},
			{
				ResourceName:      resourceName,
				ImportState:       true,
				ImportStateVerify: true,
			},
			{
				Config: testAccUserConfig_preferredLanguage(rName, "ET"),
				Check: resource.ComposeTestCheckFunc(
					testAccCheckUserExists(ctx, resourceName, &user),
					resource.TestCheckResourceAttr(resourceName, "preferred_language", "ET"),
				),
			},
			{
				ResourceName:      resourceName,
				ImportState:       true,
				ImportStateVerify: true,
			},
			{
				Config: testAccUserConfig_basic(rName),
				Check: resource.ComposeTestCheckFunc(
					testAccCheckUserExists(ctx, resourceName, &user),
					resource.TestCheckResourceAttr(resourceName, "preferred_language", ""),
				),
			},
		},
	})
}

func TestAccIdentityStoreUser_ProfileURL(t *testing.T) {
	ctx := acctest.Context(t)
	var user identitystore.DescribeUserOutput
	rName := sdkacctest.RandomWithPrefix(acctest.ResourcePrefix)
	resourceName := "aws_identitystore_user.test"

	resource.ParallelTest(t, resource.TestCase{
		PreCheck: func() {
<<<<<<< HEAD
			acctest.PreCheck(ctx, t)
			acctest.PreCheckPartitionHasService(names.IdentityStoreEndpointID, t)
=======
			acctest.PreCheck(t)
			acctest.PreCheckPartitionHasService(t, names.IdentityStoreEndpointID)
>>>>>>> 78d002fe
			testAccPreCheck(ctx, t)
		},
		ErrorCheck:               acctest.ErrorCheck(t, names.IdentityStoreEndpointID),
		ProtoV5ProviderFactories: acctest.ProtoV5ProviderFactories,
		CheckDestroy:             testAccCheckUserDestroy(ctx),
		Steps: []resource.TestStep{
			{
				Config: testAccUserConfig_profileURL(rName, "http://example.com/1"),
				Check: resource.ComposeTestCheckFunc(
					testAccCheckUserExists(ctx, resourceName, &user),
					resource.TestCheckResourceAttr(resourceName, "profile_url", "http://example.com/1"),
				),
			},
			{
				ResourceName:      resourceName,
				ImportState:       true,
				ImportStateVerify: true,
			},
			{
				Config: testAccUserConfig_profileURL(rName, "http://example.com/2"),
				Check: resource.ComposeTestCheckFunc(
					testAccCheckUserExists(ctx, resourceName, &user),
					resource.TestCheckResourceAttr(resourceName, "profile_url", "http://example.com/2"),
				),
			},
			{
				ResourceName:      resourceName,
				ImportState:       true,
				ImportStateVerify: true,
			},
			{
				Config: testAccUserConfig_basic(rName),
				Check: resource.ComposeTestCheckFunc(
					testAccCheckUserExists(ctx, resourceName, &user),
					resource.TestCheckResourceAttr(resourceName, "profile_url", ""),
				),
			},
		},
	})
}

func TestAccIdentityStoreUser_Timezone(t *testing.T) {
	ctx := acctest.Context(t)
	var user identitystore.DescribeUserOutput
	rName := sdkacctest.RandomWithPrefix(acctest.ResourcePrefix)
	resourceName := "aws_identitystore_user.test"

	resource.ParallelTest(t, resource.TestCase{
		PreCheck: func() {
<<<<<<< HEAD
			acctest.PreCheck(ctx, t)
			acctest.PreCheckPartitionHasService(names.IdentityStoreEndpointID, t)
=======
			acctest.PreCheck(t)
			acctest.PreCheckPartitionHasService(t, names.IdentityStoreEndpointID)
>>>>>>> 78d002fe
			testAccPreCheck(ctx, t)
		},
		ErrorCheck:               acctest.ErrorCheck(t, names.IdentityStoreEndpointID),
		ProtoV5ProviderFactories: acctest.ProtoV5ProviderFactories,
		CheckDestroy:             testAccCheckUserDestroy(ctx),
		Steps: []resource.TestStep{
			{
				Config: testAccUserConfig_timezone(rName, "UTC"),
				Check: resource.ComposeTestCheckFunc(
					testAccCheckUserExists(ctx, resourceName, &user),
					resource.TestCheckResourceAttr(resourceName, "timezone", "UTC"),
				),
			},
			{
				ResourceName:      resourceName,
				ImportState:       true,
				ImportStateVerify: true,
			},
			{
				Config: testAccUserConfig_timezone(rName, "Europe/London"),
				Check: resource.ComposeTestCheckFunc(
					testAccCheckUserExists(ctx, resourceName, &user),
					resource.TestCheckResourceAttr(resourceName, "timezone", "Europe/London"),
				),
			},
			{
				ResourceName:      resourceName,
				ImportState:       true,
				ImportStateVerify: true,
			},
			{
				Config: testAccUserConfig_basic(rName),
				Check: resource.ComposeTestCheckFunc(
					testAccCheckUserExists(ctx, resourceName, &user),
					resource.TestCheckResourceAttr(resourceName, "timezone", ""),
				),
			},
		},
	})
}

func TestAccIdentityStoreUser_Title(t *testing.T) {
	ctx := acctest.Context(t)
	var user identitystore.DescribeUserOutput
	rName := sdkacctest.RandomWithPrefix(acctest.ResourcePrefix)
	resourceName := "aws_identitystore_user.test"

	resource.ParallelTest(t, resource.TestCase{
		PreCheck: func() {
<<<<<<< HEAD
			acctest.PreCheck(ctx, t)
			acctest.PreCheckPartitionHasService(names.IdentityStoreEndpointID, t)
=======
			acctest.PreCheck(t)
			acctest.PreCheckPartitionHasService(t, names.IdentityStoreEndpointID)
>>>>>>> 78d002fe
			testAccPreCheck(ctx, t)
		},
		ErrorCheck:               acctest.ErrorCheck(t, names.IdentityStoreEndpointID),
		ProtoV5ProviderFactories: acctest.ProtoV5ProviderFactories,
		CheckDestroy:             testAccCheckUserDestroy(ctx),
		Steps: []resource.TestStep{
			{
				Config: testAccUserConfig_title(rName, "Mr"),
				Check: resource.ComposeTestCheckFunc(
					testAccCheckUserExists(ctx, resourceName, &user),
					resource.TestCheckResourceAttr(resourceName, "title", "Mr"),
				),
			},
			{
				ResourceName:      resourceName,
				ImportState:       true,
				ImportStateVerify: true,
			},
			{
				Config: testAccUserConfig_title(rName, "Ms"),
				Check: resource.ComposeTestCheckFunc(
					testAccCheckUserExists(ctx, resourceName, &user),
					resource.TestCheckResourceAttr(resourceName, "title", "Ms"),
				),
			},
			{
				ResourceName:      resourceName,
				ImportState:       true,
				ImportStateVerify: true,
			},
			{
				Config: testAccUserConfig_basic(rName),
				Check: resource.ComposeTestCheckFunc(
					testAccCheckUserExists(ctx, resourceName, &user),
					resource.TestCheckResourceAttr(resourceName, "title", ""),
				),
			},
		},
	})
}

func TestAccIdentityStoreUser_UserType(t *testing.T) {
	ctx := acctest.Context(t)
	var user identitystore.DescribeUserOutput
	rName := sdkacctest.RandomWithPrefix(acctest.ResourcePrefix)
	resourceName := "aws_identitystore_user.test"

	resource.ParallelTest(t, resource.TestCase{
		PreCheck: func() {
<<<<<<< HEAD
			acctest.PreCheck(ctx, t)
			acctest.PreCheckPartitionHasService(names.IdentityStoreEndpointID, t)
=======
			acctest.PreCheck(t)
			acctest.PreCheckPartitionHasService(t, names.IdentityStoreEndpointID)
>>>>>>> 78d002fe
			testAccPreCheck(ctx, t)
		},
		ErrorCheck:               acctest.ErrorCheck(t, names.IdentityStoreEndpointID),
		ProtoV5ProviderFactories: acctest.ProtoV5ProviderFactories,
		CheckDestroy:             testAccCheckUserDestroy(ctx),
		Steps: []resource.TestStep{
			{
				Config: testAccUserConfig_userType(rName, "Member"),
				Check: resource.ComposeTestCheckFunc(
					testAccCheckUserExists(ctx, resourceName, &user),
					resource.TestCheckResourceAttr(resourceName, "user_type", "Member"),
				),
			},
			{
				ResourceName:      resourceName,
				ImportState:       true,
				ImportStateVerify: true,
			},
			{
				Config: testAccUserConfig_userType(rName, "Admin"),
				Check: resource.ComposeTestCheckFunc(
					testAccCheckUserExists(ctx, resourceName, &user),
					resource.TestCheckResourceAttr(resourceName, "user_type", "Admin"),
				),
			},
			{
				ResourceName:      resourceName,
				ImportState:       true,
				ImportStateVerify: true,
			},
			{
				Config: testAccUserConfig_basic(rName),
				Check: resource.ComposeTestCheckFunc(
					testAccCheckUserExists(ctx, resourceName, &user),
					resource.TestCheckResourceAttr(resourceName, "user_type", ""),
				),
			},
		},
	})
}

func testAccCheckUserDestroy(ctx context.Context) resource.TestCheckFunc {
	return func(s *terraform.State) error {
		conn := acctest.Provider.Meta().(*conns.AWSClient).IdentityStoreClient()

		for _, rs := range s.RootModule().Resources {
			if rs.Type != "aws_identitystore_user" {
				continue
			}

			_, err := tfidentitystore.FindUserByTwoPartKey(ctx, conn, rs.Primary.Attributes["identity_store_id"], rs.Primary.Attributes["user_id"])

			if tfresource.NotFound(err) {
				continue
			}

			if err != nil {
				return err
			}

			return fmt.Errorf("IdentityStore User %s still exists", rs.Primary.ID)
		}
		return nil
	}
}

func testAccCheckUserExists(ctx context.Context, n string, v *identitystore.DescribeUserOutput) resource.TestCheckFunc {
	return func(s *terraform.State) error {
		rs, ok := s.RootModule().Resources[n]
		if !ok {
			return create.Error(names.IdentityStore, create.ErrActionCheckingExistence, tfidentitystore.ResNameUser, n, errors.New("not found"))
		}

		if rs.Primary.ID == "" {
			return create.Error(names.IdentityStore, create.ErrActionCheckingExistence, tfidentitystore.ResNameUser, n, errors.New("not set"))
		}

		conn := acctest.Provider.Meta().(*conns.AWSClient).IdentityStoreClient()

		output, err := tfidentitystore.FindUserByTwoPartKey(ctx, conn, rs.Primary.Attributes["identity_store_id"], rs.Primary.Attributes["user_id"])

		if err != nil {
			return err
		}

		*v = *output

		return nil
	}
}

func testAccPreCheck(ctx context.Context, t *testing.T) {
	conn := acctest.Provider.Meta().(*conns.AWSClient).IdentityStoreClient()
	ssoadminConn := acctest.Provider.Meta().(*conns.AWSClient).SSOAdminConn()

	instances, err := ssoadminConn.ListInstancesWithContext(ctx, &ssoadmin.ListInstancesInput{MaxResults: aws.Int64(1)})

	if acctest.PreCheckSkipError(err) || tfawserr.ErrMessageContains(err, ssoadmin.ErrCodeAccessDeniedException, "is not authorized to perform: sso:ListInstances") {
		t.Skipf("skipping acceptance testing: %s", err)
	}

	if err != nil {
		t.Fatalf("unexpected PreCheck error: %s", err)
	}

	if len(instances.Instances) != 1 {
		t.Fatalf("expected to find at least one SSO instance")
	}

	_, err = conn.ListUsers(ctx, &identitystore.ListUsersInput{
		IdentityStoreId: instances.Instances[0].IdentityStoreId,
	})

	if acctest.PreCheckSkipError(err) {
		t.Skipf("skipping acceptance testing: %s", err)
	}

	if err != nil {
		t.Fatalf("unexpected PreCheck error: %s", err)
	}
}

func testAccUserConfig_basic(rName string) string {
	return fmt.Sprintf(`
data "aws_ssoadmin_instances" "test" {}

resource "aws_identitystore_user" "test" {
  identity_store_id = tolist(data.aws_ssoadmin_instances.test.identity_store_ids)[0]

  display_name = "Acceptance Test"
  user_name    = %[1]q

  name {
    family_name = "Doe"
    given_name  = "John"
  }
}
`, rName)
}

func testAccUserConfig_addresses1(rName string) string {
	return fmt.Sprintf(`
data "aws_ssoadmin_instances" "test" {}

resource "aws_identitystore_user" "test" {
  identity_store_id = tolist(data.aws_ssoadmin_instances.test.identity_store_ids)[0]

  display_name = "Acceptance Test"
  user_name    = %[1]q

  name {
    family_name = "Doe"
    given_name  = "John"
  }

  addresses {
    country = "US"
    type    = "Home"
  }
}
`, rName)
}

func testAccUserConfig_addresses2(rName string) string {
	return fmt.Sprintf(`
data "aws_ssoadmin_instances" "test" {}

resource "aws_identitystore_user" "test" {
  identity_store_id = tolist(data.aws_ssoadmin_instances.test.identity_store_ids)[0]

  display_name = "Acceptance Test"
  user_name    = %[1]q

  name {
    family_name = "Doe"
    given_name  = "John"
  }

  addresses {
    country        = "US"
    formatted      = "Formatted Address 1"
    locality       = "The Locality 1"
    postal_code    = "AAA BBB 1"
    primary        = true
    region         = "The Region 1"
    street_address = "The Street Address 1"
    type           = "The Type 1"
  }
}
`, rName)
}

func testAccUserConfig_addresses3(rName string) string {
	return fmt.Sprintf(`
data "aws_ssoadmin_instances" "test" {}

resource "aws_identitystore_user" "test" {
  identity_store_id = tolist(data.aws_ssoadmin_instances.test.identity_store_ids)[0]

  display_name = "Acceptance Test"
  user_name    = %[1]q

  name {
    family_name = "Doe"
    given_name  = "John"
  }

  addresses {
    country        = "GB"
    formatted      = "Formatted Address 2"
    locality       = "The Locality 2"
    postal_code    = "AAA BBB 2"
    primary        = false
    region         = "The Region 2"
    street_address = "The Street Address 2"
    type           = "The Type 2"
  }
}
`, rName)
}

func testAccUserConfig_emails1(rName, email string) string {
	return fmt.Sprintf(`
data "aws_ssoadmin_instances" "test" {}

resource "aws_identitystore_user" "test" {
  identity_store_id = tolist(data.aws_ssoadmin_instances.test.identity_store_ids)[0]

  display_name = "Acceptance Test"
  user_name    = %[1]q

  name {
    family_name = "John"
    given_name  = "Doe"
  }

  emails {
    primary = true
    type    = "The Type 1"
    value   = %[2]q
  }
}
`, rName, email)
}

func testAccUserConfig_emails2(rName, email string) string {
	return fmt.Sprintf(`
data "aws_ssoadmin_instances" "test" {}

resource "aws_identitystore_user" "test" {
  identity_store_id = tolist(data.aws_ssoadmin_instances.test.identity_store_ids)[0]

  display_name = "Acceptance Test"
  user_name    = %[1]q

  name {
    family_name = "John"
    given_name  = "Doe"
  }

  emails {
    primary = false
    type    = "The Type 2"
    value   = %[2]q
  }
}
`, rName, email)
}

func testAccUserConfig_emails3(rName, email string) string {
	return fmt.Sprintf(`
data "aws_ssoadmin_instances" "test" {}

resource "aws_identitystore_user" "test" {
  identity_store_id = tolist(data.aws_ssoadmin_instances.test.identity_store_ids)[0]

  display_name = "Acceptance Test"
  user_name    = %[1]q

  name {
    family_name = "John"
    given_name  = "Doe"
  }

  emails {}
}
`, rName, email)
}

func testAccUserConfig_locale(rName, locale string) string {
	return fmt.Sprintf(`
data "aws_ssoadmin_instances" "test" {}

resource "aws_identitystore_user" "test" {
  identity_store_id = tolist(data.aws_ssoadmin_instances.test.identity_store_ids)[0]

  display_name = "Acceptance Test"
  user_name    = %[1]q

  locale = %[2]q

  name {
    family_name = "Doe"
    given_name  = "John"
  }
}
`, rName, locale)
}

func testAccUserConfig_nameFamilyName(rName, familyName string) string {
	return fmt.Sprintf(`
data "aws_ssoadmin_instances" "test" {}

resource "aws_identitystore_user" "test" {
  identity_store_id = tolist(data.aws_ssoadmin_instances.test.identity_store_ids)[0]

  display_name = "Acceptance Test"
  user_name    = %[1]q

  name {
    family_name = %[2]q
    given_name  = "John"
  }
}
`, rName, familyName)
}

func testAccUserConfig_nameFormatted(rName, formatted string) string {
	return fmt.Sprintf(`
data "aws_ssoadmin_instances" "test" {}

resource "aws_identitystore_user" "test" {
  identity_store_id = tolist(data.aws_ssoadmin_instances.test.identity_store_ids)[0]

  display_name = "Acceptance Test"
  user_name    = %[1]q

  name {
    family_name = "Doe"
    formatted   = %[2]q
    given_name  = "John"
  }
}
`, rName, formatted)
}

func testAccUserConfig_nameGivenName(rName, givenName string) string {
	return fmt.Sprintf(`
data "aws_ssoadmin_instances" "test" {}

resource "aws_identitystore_user" "test" {
  identity_store_id = tolist(data.aws_ssoadmin_instances.test.identity_store_ids)[0]

  display_name = "Acceptance Test"
  user_name    = %[1]q

  name {
    family_name = "Doe"
    given_name  = %[2]q
  }
}
`, rName, givenName)
}

func testAccUserConfig_nameHonorificPrefix(rName, honorificPrefix string) string {
	return fmt.Sprintf(`
data "aws_ssoadmin_instances" "test" {}

resource "aws_identitystore_user" "test" {
  identity_store_id = tolist(data.aws_ssoadmin_instances.test.identity_store_ids)[0]

  display_name = "Acceptance Test"
  user_name    = %[1]q

  name {
    family_name      = "Doe"
    given_name       = "John"
    honorific_prefix = %[2]q
  }
}
`, rName, honorificPrefix)
}

func testAccUserConfig_nameHonorificSuffix(rName, honorificSuffix string) string {
	return fmt.Sprintf(`
data "aws_ssoadmin_instances" "test" {}

resource "aws_identitystore_user" "test" {
  identity_store_id = tolist(data.aws_ssoadmin_instances.test.identity_store_ids)[0]

  display_name = "Acceptance Test"
  user_name    = %[1]q

  name {
    family_name      = "Doe"
    given_name       = "John"
    honorific_suffix = %[2]q
  }
}
`, rName, honorificSuffix)
}

func testAccUserConfig_nameMiddleName(rName, middleName string) string {
	return fmt.Sprintf(`
data "aws_ssoadmin_instances" "test" {}

resource "aws_identitystore_user" "test" {
  identity_store_id = tolist(data.aws_ssoadmin_instances.test.identity_store_ids)[0]

  display_name = "Acceptance Test"
  user_name    = %[1]q

  name {
    family_name = "Doe"
    given_name  = "John"
    middle_name = %[2]q
  }
}
`, rName, middleName)
}

func testAccUserConfig_nickName(rName, nickName string) string {
	return fmt.Sprintf(`
data "aws_ssoadmin_instances" "test" {}

resource "aws_identitystore_user" "test" {
  identity_store_id = tolist(data.aws_ssoadmin_instances.test.identity_store_ids)[0]

  display_name = "Acceptance Test"
  user_name    = %[1]q

  nickname = %[2]q

  name {
    family_name = "Doe"
    given_name  = "John"
  }
}
`, rName, nickName)
}

func testAccUserConfig_phoneNumbers1(rName string) string {
	return fmt.Sprintf(`
data "aws_ssoadmin_instances" "test" {}

resource "aws_identitystore_user" "test" {
  identity_store_id = tolist(data.aws_ssoadmin_instances.test.identity_store_ids)[0]

  display_name = "Acceptance Test"
  user_name    = %[1]q

  name {
    family_name = "John"
    given_name  = "Doe"
  }

  phone_numbers {
    primary = true
    type    = "The Type 1"
    value   = "111111"
  }
}
`, rName)
}

func testAccUserConfig_phoneNumbers2(rName string) string {
	return fmt.Sprintf(`
data "aws_ssoadmin_instances" "test" {}

resource "aws_identitystore_user" "test" {
  identity_store_id = tolist(data.aws_ssoadmin_instances.test.identity_store_ids)[0]

  display_name = "Acceptance Test"
  user_name    = %[1]q

  name {
    family_name = "John"
    given_name  = "Doe"
  }

  phone_numbers {
    primary = false
    type    = "The Type 2"
    value   = "2222222"
  }
}
`, rName)
}

func testAccUserConfig_phoneNumbers3(rName string) string {
	return fmt.Sprintf(`
data "aws_ssoadmin_instances" "test" {}

resource "aws_identitystore_user" "test" {
  identity_store_id = tolist(data.aws_ssoadmin_instances.test.identity_store_ids)[0]

  display_name = "Acceptance Test"
  user_name    = %[1]q

  name {
    family_name = "John"
    given_name  = "Doe"
  }

  phone_numbers {
    value = "2222222"
  }
}
`, rName)
}

func testAccUserConfig_preferredLanguage(rName, preferredLanguage string) string {
	return fmt.Sprintf(`
data "aws_ssoadmin_instances" "test" {}

resource "aws_identitystore_user" "test" {
  identity_store_id = tolist(data.aws_ssoadmin_instances.test.identity_store_ids)[0]

  display_name = "Acceptance Test"
  user_name    = %[1]q

  preferred_language = %[2]q

  name {
    family_name = "Doe"
    given_name  = "John"
  }
}
`, rName, preferredLanguage)
}

func testAccUserConfig_profileURL(rName, profileUrl string) string {
	return fmt.Sprintf(`
data "aws_ssoadmin_instances" "test" {}

resource "aws_identitystore_user" "test" {
  identity_store_id = tolist(data.aws_ssoadmin_instances.test.identity_store_ids)[0]

  display_name = "Acceptance Test"
  user_name    = %[1]q

  profile_url = %[2]q

  name {
    family_name = "Doe"
    given_name  = "John"
  }
}
`, rName, profileUrl)
}

func testAccUserConfig_timezone(rName, timezone string) string {
	return fmt.Sprintf(`
data "aws_ssoadmin_instances" "test" {}

resource "aws_identitystore_user" "test" {
  identity_store_id = tolist(data.aws_ssoadmin_instances.test.identity_store_ids)[0]

  display_name = "Acceptance Test"
  user_name    = %[1]q

  timezone = %[2]q

  name {
    family_name = "Doe"
    given_name  = "John"
  }
}
`, rName, timezone)
}

func testAccUserConfig_title(rName, title string) string {
	return fmt.Sprintf(`
data "aws_ssoadmin_instances" "test" {}

resource "aws_identitystore_user" "test" {
  identity_store_id = tolist(data.aws_ssoadmin_instances.test.identity_store_ids)[0]

  display_name = "Acceptance Test"
  user_name    = %[1]q

  title = %[2]q

  name {
    family_name = "Doe"
    given_name  = "John"
  }
}
`, rName, title)
}

func testAccUserConfig_userType(rName, userType string) string {
	return fmt.Sprintf(`
data "aws_ssoadmin_instances" "test" {}

resource "aws_identitystore_user" "test" {
  identity_store_id = tolist(data.aws_ssoadmin_instances.test.identity_store_ids)[0]

  display_name = "Acceptance Test"
  user_name    = %[1]q

  user_type = %[2]q

  name {
    family_name = "Doe"
    given_name  = "John"
  }
}
`, rName, userType)
}<|MERGE_RESOLUTION|>--- conflicted
+++ resolved
@@ -29,13 +29,8 @@
 
 	resource.ParallelTest(t, resource.TestCase{
 		PreCheck: func() {
-<<<<<<< HEAD
-			acctest.PreCheck(ctx, t)
-			acctest.PreCheckPartitionHasService(names.IdentityStoreEndpointID, t)
-=======
-			acctest.PreCheck(t)
-			acctest.PreCheckPartitionHasService(t, names.IdentityStoreEndpointID)
->>>>>>> 78d002fe
+			acctest.PreCheck(ctx, t)
+			acctest.PreCheckPartitionHasService(t, names.IdentityStoreEndpointID)
 			testAccPreCheck(ctx, t)
 		},
 		ErrorCheck:               acctest.ErrorCheck(t, names.IdentityStoreEndpointID),
@@ -86,13 +81,8 @@
 
 	resource.ParallelTest(t, resource.TestCase{
 		PreCheck: func() {
-<<<<<<< HEAD
-			acctest.PreCheck(ctx, t)
-			acctest.PreCheckPartitionHasService(names.IdentityStoreEndpointID, t)
-=======
-			acctest.PreCheck(t)
-			acctest.PreCheckPartitionHasService(t, names.IdentityStoreEndpointID)
->>>>>>> 78d002fe
+			acctest.PreCheck(ctx, t)
+			acctest.PreCheckPartitionHasService(t, names.IdentityStoreEndpointID)
 			testAccPreCheckSSOAdminInstances(ctx, t)
 			testAccPreCheck(ctx, t)
 		},
@@ -120,13 +110,8 @@
 
 	resource.ParallelTest(t, resource.TestCase{
 		PreCheck: func() {
-<<<<<<< HEAD
-			acctest.PreCheck(ctx, t)
-			acctest.PreCheckPartitionHasService(names.IdentityStoreEndpointID, t)
-=======
-			acctest.PreCheck(t)
-			acctest.PreCheckPartitionHasService(t, names.IdentityStoreEndpointID)
->>>>>>> 78d002fe
+			acctest.PreCheck(ctx, t)
+			acctest.PreCheckPartitionHasService(t, names.IdentityStoreEndpointID)
 			testAccPreCheck(ctx, t)
 		},
 		ErrorCheck:               acctest.ErrorCheck(t, names.IdentityStoreEndpointID),
@@ -220,13 +205,8 @@
 
 	resource.ParallelTest(t, resource.TestCase{
 		PreCheck: func() {
-<<<<<<< HEAD
-			acctest.PreCheck(ctx, t)
-			acctest.PreCheckPartitionHasService(names.IdentityStoreEndpointID, t)
-=======
-			acctest.PreCheck(t)
-			acctest.PreCheckPartitionHasService(t, names.IdentityStoreEndpointID)
->>>>>>> 78d002fe
+			acctest.PreCheck(ctx, t)
+			acctest.PreCheckPartitionHasService(t, names.IdentityStoreEndpointID)
 			testAccPreCheck(ctx, t)
 		},
 		ErrorCheck:               acctest.ErrorCheck(t, names.IdentityStoreEndpointID),
@@ -302,13 +282,8 @@
 
 	resource.ParallelTest(t, resource.TestCase{
 		PreCheck: func() {
-<<<<<<< HEAD
-			acctest.PreCheck(ctx, t)
-			acctest.PreCheckPartitionHasService(names.IdentityStoreEndpointID, t)
-=======
-			acctest.PreCheck(t)
-			acctest.PreCheckPartitionHasService(t, names.IdentityStoreEndpointID)
->>>>>>> 78d002fe
+			acctest.PreCheck(ctx, t)
+			acctest.PreCheckPartitionHasService(t, names.IdentityStoreEndpointID)
 			testAccPreCheck(ctx, t)
 		},
 		ErrorCheck:               acctest.ErrorCheck(t, names.IdentityStoreEndpointID),
@@ -358,13 +333,8 @@
 
 	resource.ParallelTest(t, resource.TestCase{
 		PreCheck: func() {
-<<<<<<< HEAD
-			acctest.PreCheck(ctx, t)
-			acctest.PreCheckPartitionHasService(names.IdentityStoreEndpointID, t)
-=======
-			acctest.PreCheck(t)
-			acctest.PreCheckPartitionHasService(t, names.IdentityStoreEndpointID)
->>>>>>> 78d002fe
+			acctest.PreCheck(ctx, t)
+			acctest.PreCheckPartitionHasService(t, names.IdentityStoreEndpointID)
 			testAccPreCheck(ctx, t)
 		},
 		ErrorCheck:               acctest.ErrorCheck(t, names.IdentityStoreEndpointID),
@@ -402,13 +372,8 @@
 
 	resource.ParallelTest(t, resource.TestCase{
 		PreCheck: func() {
-<<<<<<< HEAD
-			acctest.PreCheck(ctx, t)
-			acctest.PreCheckPartitionHasService(names.IdentityStoreEndpointID, t)
-=======
-			acctest.PreCheck(t)
-			acctest.PreCheckPartitionHasService(t, names.IdentityStoreEndpointID)
->>>>>>> 78d002fe
+			acctest.PreCheck(ctx, t)
+			acctest.PreCheckPartitionHasService(t, names.IdentityStoreEndpointID)
 			testAccPreCheck(ctx, t)
 		},
 		ErrorCheck:               acctest.ErrorCheck(t, names.IdentityStoreEndpointID),
@@ -458,13 +423,8 @@
 
 	resource.ParallelTest(t, resource.TestCase{
 		PreCheck: func() {
-<<<<<<< HEAD
-			acctest.PreCheck(ctx, t)
-			acctest.PreCheckPartitionHasService(names.IdentityStoreEndpointID, t)
-=======
-			acctest.PreCheck(t)
-			acctest.PreCheckPartitionHasService(t, names.IdentityStoreEndpointID)
->>>>>>> 78d002fe
+			acctest.PreCheck(ctx, t)
+			acctest.PreCheckPartitionHasService(t, names.IdentityStoreEndpointID)
 			testAccPreCheck(ctx, t)
 		},
 		ErrorCheck:               acctest.ErrorCheck(t, names.IdentityStoreEndpointID),
@@ -502,13 +462,8 @@
 
 	resource.ParallelTest(t, resource.TestCase{
 		PreCheck: func() {
-<<<<<<< HEAD
-			acctest.PreCheck(ctx, t)
-			acctest.PreCheckPartitionHasService(names.IdentityStoreEndpointID, t)
-=======
-			acctest.PreCheck(t)
-			acctest.PreCheckPartitionHasService(t, names.IdentityStoreEndpointID)
->>>>>>> 78d002fe
+			acctest.PreCheck(ctx, t)
+			acctest.PreCheckPartitionHasService(t, names.IdentityStoreEndpointID)
 			testAccPreCheck(ctx, t)
 		},
 		ErrorCheck:               acctest.ErrorCheck(t, names.IdentityStoreEndpointID),
@@ -546,13 +501,8 @@
 
 	resource.ParallelTest(t, resource.TestCase{
 		PreCheck: func() {
-<<<<<<< HEAD
-			acctest.PreCheck(ctx, t)
-			acctest.PreCheckPartitionHasService(names.IdentityStoreEndpointID, t)
-=======
-			acctest.PreCheck(t)
-			acctest.PreCheckPartitionHasService(t, names.IdentityStoreEndpointID)
->>>>>>> 78d002fe
+			acctest.PreCheck(ctx, t)
+			acctest.PreCheckPartitionHasService(t, names.IdentityStoreEndpointID)
 			testAccPreCheck(ctx, t)
 		},
 		ErrorCheck:               acctest.ErrorCheck(t, names.IdentityStoreEndpointID),
@@ -602,13 +552,8 @@
 
 	resource.ParallelTest(t, resource.TestCase{
 		PreCheck: func() {
-<<<<<<< HEAD
-			acctest.PreCheck(ctx, t)
-			acctest.PreCheckPartitionHasService(names.IdentityStoreEndpointID, t)
-=======
-			acctest.PreCheck(t)
-			acctest.PreCheckPartitionHasService(t, names.IdentityStoreEndpointID)
->>>>>>> 78d002fe
+			acctest.PreCheck(ctx, t)
+			acctest.PreCheckPartitionHasService(t, names.IdentityStoreEndpointID)
 			testAccPreCheck(ctx, t)
 		},
 		ErrorCheck:               acctest.ErrorCheck(t, names.IdentityStoreEndpointID),
@@ -658,13 +603,8 @@
 
 	resource.ParallelTest(t, resource.TestCase{
 		PreCheck: func() {
-<<<<<<< HEAD
-			acctest.PreCheck(ctx, t)
-			acctest.PreCheckPartitionHasService(names.IdentityStoreEndpointID, t)
-=======
-			acctest.PreCheck(t)
-			acctest.PreCheckPartitionHasService(t, names.IdentityStoreEndpointID)
->>>>>>> 78d002fe
+			acctest.PreCheck(ctx, t)
+			acctest.PreCheckPartitionHasService(t, names.IdentityStoreEndpointID)
 			testAccPreCheck(ctx, t)
 		},
 		ErrorCheck:               acctest.ErrorCheck(t, names.IdentityStoreEndpointID),
@@ -714,13 +654,8 @@
 
 	resource.ParallelTest(t, resource.TestCase{
 		PreCheck: func() {
-<<<<<<< HEAD
-			acctest.PreCheck(ctx, t)
-			acctest.PreCheckPartitionHasService(names.IdentityStoreEndpointID, t)
-=======
-			acctest.PreCheck(t)
-			acctest.PreCheckPartitionHasService(t, names.IdentityStoreEndpointID)
->>>>>>> 78d002fe
+			acctest.PreCheck(ctx, t)
+			acctest.PreCheckPartitionHasService(t, names.IdentityStoreEndpointID)
 			testAccPreCheck(ctx, t)
 		},
 		ErrorCheck:               acctest.ErrorCheck(t, names.IdentityStoreEndpointID),
@@ -796,13 +731,8 @@
 
 	resource.ParallelTest(t, resource.TestCase{
 		PreCheck: func() {
-<<<<<<< HEAD
-			acctest.PreCheck(ctx, t)
-			acctest.PreCheckPartitionHasService(names.IdentityStoreEndpointID, t)
-=======
-			acctest.PreCheck(t)
-			acctest.PreCheckPartitionHasService(t, names.IdentityStoreEndpointID)
->>>>>>> 78d002fe
+			acctest.PreCheck(ctx, t)
+			acctest.PreCheckPartitionHasService(t, names.IdentityStoreEndpointID)
 			testAccPreCheck(ctx, t)
 		},
 		ErrorCheck:               acctest.ErrorCheck(t, names.IdentityStoreEndpointID),
@@ -852,13 +782,8 @@
 
 	resource.ParallelTest(t, resource.TestCase{
 		PreCheck: func() {
-<<<<<<< HEAD
-			acctest.PreCheck(ctx, t)
-			acctest.PreCheckPartitionHasService(names.IdentityStoreEndpointID, t)
-=======
-			acctest.PreCheck(t)
-			acctest.PreCheckPartitionHasService(t, names.IdentityStoreEndpointID)
->>>>>>> 78d002fe
+			acctest.PreCheck(ctx, t)
+			acctest.PreCheckPartitionHasService(t, names.IdentityStoreEndpointID)
 			testAccPreCheck(ctx, t)
 		},
 		ErrorCheck:               acctest.ErrorCheck(t, names.IdentityStoreEndpointID),
@@ -908,13 +833,8 @@
 
 	resource.ParallelTest(t, resource.TestCase{
 		PreCheck: func() {
-<<<<<<< HEAD
-			acctest.PreCheck(ctx, t)
-			acctest.PreCheckPartitionHasService(names.IdentityStoreEndpointID, t)
-=======
-			acctest.PreCheck(t)
-			acctest.PreCheckPartitionHasService(t, names.IdentityStoreEndpointID)
->>>>>>> 78d002fe
+			acctest.PreCheck(ctx, t)
+			acctest.PreCheckPartitionHasService(t, names.IdentityStoreEndpointID)
 			testAccPreCheck(ctx, t)
 		},
 		ErrorCheck:               acctest.ErrorCheck(t, names.IdentityStoreEndpointID),
@@ -964,13 +884,8 @@
 
 	resource.ParallelTest(t, resource.TestCase{
 		PreCheck: func() {
-<<<<<<< HEAD
-			acctest.PreCheck(ctx, t)
-			acctest.PreCheckPartitionHasService(names.IdentityStoreEndpointID, t)
-=======
-			acctest.PreCheck(t)
-			acctest.PreCheckPartitionHasService(t, names.IdentityStoreEndpointID)
->>>>>>> 78d002fe
+			acctest.PreCheck(ctx, t)
+			acctest.PreCheckPartitionHasService(t, names.IdentityStoreEndpointID)
 			testAccPreCheck(ctx, t)
 		},
 		ErrorCheck:               acctest.ErrorCheck(t, names.IdentityStoreEndpointID),
@@ -1020,13 +935,8 @@
 
 	resource.ParallelTest(t, resource.TestCase{
 		PreCheck: func() {
-<<<<<<< HEAD
-			acctest.PreCheck(ctx, t)
-			acctest.PreCheckPartitionHasService(names.IdentityStoreEndpointID, t)
-=======
-			acctest.PreCheck(t)
-			acctest.PreCheckPartitionHasService(t, names.IdentityStoreEndpointID)
->>>>>>> 78d002fe
+			acctest.PreCheck(ctx, t)
+			acctest.PreCheckPartitionHasService(t, names.IdentityStoreEndpointID)
 			testAccPreCheck(ctx, t)
 		},
 		ErrorCheck:               acctest.ErrorCheck(t, names.IdentityStoreEndpointID),
