--- conflicted
+++ resolved
@@ -26,19 +26,13 @@
 			Factory:  newResourceBot,
 			TypeName: "aws_lexv2models_bot",
 			Name:     "Bot",
-<<<<<<< HEAD
-			Tags: &inttypes.ServicePackageResourceTags{
+			Tags: unique.Make(inttypes.ServicePackageResourceTags{
 				IdentifierAttribute: names.AttrARN,
-			},
+			}),
 			Region: &inttypes.ServicePackageResourceRegion{
 				IsGlobal:          false,
 				IsOverrideEnabled: false,
 			},
-=======
-			Tags: unique.Make(types.ServicePackageResourceTags{
-				IdentifierAttribute: names.AttrARN,
-			}),
->>>>>>> 45438b17
 		},
 		{
 			Factory:  newResourceBotLocale,
