--- conflicted
+++ resolved
@@ -192,13 +192,8 @@
 		input.Logging = expandLogging(v.([]any)[0].(map[string]any))
 	}
 
-<<<<<<< HEAD
-	if v, ok := d.GetOk(names.AttrResourceTags); ok && len(v.(map[string]interface{})) > 0 {
-		input.ResourceTags = svcTags(tftags.New(ctx, v.(map[string]interface{})))
-=======
 	if v, ok := d.GetOk(names.AttrResourceTags); ok && len(v.(map[string]any)) > 0 {
-		input.ResourceTags = Tags(tftags.New(ctx, v.(map[string]any)))
->>>>>>> 58002c3e
+		input.ResourceTags = svcTags(tftags.New(ctx, v.(map[string]any)))
 	}
 
 	if v, ok := d.GetOk(names.AttrSecurityGroupIDs); ok && v.(*schema.Set).Len() > 0 {
@@ -330,13 +325,8 @@
 			input.Logging = expandLogging(v.([]any)[0].(map[string]any))
 		}
 
-<<<<<<< HEAD
-		if v, ok := d.GetOk(names.AttrResourceTags); ok && len(v.(map[string]interface{})) > 0 {
+		if v, ok := d.GetOk(names.AttrResourceTags); ok && len(v.(map[string]any)) > 0 {
 			input.ResourceTags = svcTags(tftags.New(ctx, v.(map[string]interface{})))
-=======
-		if v, ok := d.GetOk(names.AttrResourceTags); ok && len(v.(map[string]any)) > 0 {
-			input.ResourceTags = Tags(tftags.New(ctx, v.(map[string]any)))
->>>>>>> 58002c3e
 		}
 
 		if v, ok := d.GetOk(names.AttrSecurityGroupIDs); ok && v.(*schema.Set).Len() > 0 {
