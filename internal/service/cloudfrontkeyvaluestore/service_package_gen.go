// Code generated by internal/generate/servicepackage/main.go; DO NOT EDIT.

package cloudfrontkeyvaluestore

import (
	"context"
	"unique"

	"github.com/aws/aws-sdk-go-v2/aws"
	"github.com/aws/aws-sdk-go-v2/service/cloudfrontkeyvaluestore"
	"github.com/hashicorp/terraform-plugin-log/tflog"
	"github.com/hashicorp/terraform-provider-aws/internal/conns"
	inttypes "github.com/hashicorp/terraform-provider-aws/internal/types"
	"github.com/hashicorp/terraform-provider-aws/names"
)

type servicePackage struct{}

func (p *servicePackage) FrameworkDataSources(ctx context.Context) []*inttypes.ServicePackageFrameworkDataSource {
	return []*inttypes.ServicePackageFrameworkDataSource{}
}

func (p *servicePackage) FrameworkResources(ctx context.Context) []*inttypes.ServicePackageFrameworkResource {
	return []*inttypes.ServicePackageFrameworkResource{
		{
			Factory:  newKeyResource,
			TypeName: "aws_cloudfrontkeyvaluestore_key",
			Name:     "Key",
			Region: unique.Make(inttypes.ServicePackageResourceRegion{
				IsOverrideEnabled: false,
<<<<<<< HEAD
			},
			Identity: itypes.GlobalParameterizedIdentity(
				itypes.StringIdentityAttribute("key_value_store_arn", true),
				itypes.StringIdentityAttribute(names.AttrKey, true),
			),
=======
			}),
>>>>>>> ed7f2faa
		},
	}
}

func (p *servicePackage) SDKDataSources(ctx context.Context) []*inttypes.ServicePackageSDKDataSource {
	return []*inttypes.ServicePackageSDKDataSource{}
}

func (p *servicePackage) SDKResources(ctx context.Context) []*inttypes.ServicePackageSDKResource {
	return []*inttypes.ServicePackageSDKResource{}
}

func (p *servicePackage) ServicePackageName() string {
	return names.CloudFrontKeyValueStore
}

// NewClient returns a new AWS SDK for Go v2 client for this service package's AWS API.
func (p *servicePackage) NewClient(ctx context.Context, config map[string]any) (*cloudfrontkeyvaluestore.Client, error) {
	cfg := *(config["aws_sdkv2_config"].(*aws.Config))
	optFns := []func(*cloudfrontkeyvaluestore.Options){
		cloudfrontkeyvaluestore.WithEndpointResolverV2(newEndpointResolverV2()),
		withBaseEndpoint(config[names.AttrEndpoint].(string)),
		func(o *cloudfrontkeyvaluestore.Options) {
			if region := config[names.AttrRegion].(string); o.Region != region {
				tflog.Info(ctx, "overriding provider-configured AWS API region", map[string]any{
					"service":         p.ServicePackageName(),
					"original_region": o.Region,
					"override_region": region,
				})
				o.Region = region
			}
		},
		withExtraOptions(ctx, p, config),
	}

	return cloudfrontkeyvaluestore.NewFromConfig(cfg, optFns...), nil
}

// withExtraOptions returns a functional option that allows this service package to specify extra API client options.
// This option is always called after any generated options.
func withExtraOptions(ctx context.Context, sp conns.ServicePackage, config map[string]any) func(*cloudfrontkeyvaluestore.Options) {
	if v, ok := sp.(interface {
		withExtraOptions(context.Context, map[string]any) []func(*cloudfrontkeyvaluestore.Options)
	}); ok {
		optFns := v.withExtraOptions(ctx, config)

		return func(o *cloudfrontkeyvaluestore.Options) {
			for _, optFn := range optFns {
				optFn(o)
			}
		}
	}

	return func(*cloudfrontkeyvaluestore.Options) {}
}

func ServicePackage(ctx context.Context) conns.ServicePackage {
	return &servicePackage{}
}<|MERGE_RESOLUTION|>--- conflicted
+++ resolved
@@ -28,15 +28,11 @@
 			Name:     "Key",
 			Region: unique.Make(inttypes.ServicePackageResourceRegion{
 				IsOverrideEnabled: false,
-<<<<<<< HEAD
-			},
-			Identity: itypes.GlobalParameterizedIdentity(
-				itypes.StringIdentityAttribute("key_value_store_arn", true),
-				itypes.StringIdentityAttribute(names.AttrKey, true),
+			}),
+			Identity: inttypes.GlobalParameterizedIdentity(
+				inttypes.StringIdentityAttribute("key_value_store_arn", true),
+				inttypes.StringIdentityAttribute(names.AttrKey, true),
 			),
-=======
-			}),
->>>>>>> ed7f2faa
 		},
 	}
 }
