--- conflicted
+++ resolved
@@ -5,15 +5,6 @@
 
 // Exports for use in tests only.
 var (
-<<<<<<< HEAD
-	ResourceAgentRuntime         = newAgentRuntimeResource
-	ResourceAgentRuntimeEndpoint = newAgentRuntimeEndpointResource
-	ResourceWorkloadIdentity     = newWorkloadIdentityResource
-
-	FindAgentRuntimeByID                 = findAgentRuntimeByID
-	FindAgentRuntimeEndpointByTwoPartKey = findAgentRuntimeEndpointByTwoPartKey
-	FindWorkloadIdentityByName           = findWorkloadIdentityByName
-=======
 	ResourceAgentRuntime             = newAgentRuntimeResource
 	ResourceAgentRuntimeEndpoint     = newAgentRuntimeEndpointResource
 	ResourceAPIKeyCredentialProvider = newAPIKeyCredentialProviderResource
@@ -21,6 +12,7 @@
 	ResourceGateway                  = newGatewayResource
 	ResourceGatewayTarget            = newGatewayTargetResource
 	ResourceCodeInterpreter          = newCodeInterpreterResource
+	ResourceWorkloadIdentity         = newWorkloadIdentityResource
 
 	FindAgentRuntimeByID                 = findAgentRuntimeByID
 	FindAgentRuntimeEndpointByTwoPartKey = findAgentRuntimeEndpointByTwoPartKey
@@ -29,5 +21,5 @@
 	FindGatewayByID                      = findGatewayByID
 	FindGatewayTargetByTwoPartKey        = findGatewayTargetByTwoPartKey
 	FindCodeInterpreterByID              = findCodeInterpreterByID
->>>>>>> ca7cf8f7
+	FindWorkloadIdentityByName           = findWorkloadIdentityByName
 )