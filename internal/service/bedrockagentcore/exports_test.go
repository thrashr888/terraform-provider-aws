// Copyright (c) HashiCorp, Inc.
// SPDX-License-Identifier: MPL-2.0

package bedrockagentcore

// Exports for use in tests only.
var (
	ResourceAgentRuntime             = newAgentRuntimeResource
	ResourceAgentRuntimeEndpoint     = newAgentRuntimeEndpointResource
<<<<<<< HEAD
	ResourceOAuth2CredentialProvider = newOAuth2CredentialProviderResource

	FindAgentRuntimeByID                 = findAgentRuntimeByID
	FindAgentRuntimeEndpointByTwoPartKey = findAgentRuntimeEndpointByTwoPartKey
	FindOAuth2CredentialProviderByName   = findOAuth2CredentialProviderByName
=======
	ResourceAPIKeyCredentialProvider = newAPIKeyCredentialProviderResource

	FindAgentRuntimeByID                 = findAgentRuntimeByID
	FindAgentRuntimeEndpointByTwoPartKey = findAgentRuntimeEndpointByTwoPartKey
	FindAPIKeyCredentialProviderByName   = findAPIKeyCredentialProviderByName
>>>>>>> abd6da05
)<|MERGE_RESOLUTION|>--- conflicted
+++ resolved
@@ -7,17 +7,11 @@
 var (
 	ResourceAgentRuntime             = newAgentRuntimeResource
 	ResourceAgentRuntimeEndpoint     = newAgentRuntimeEndpointResource
-<<<<<<< HEAD
+	ResourceAPIKeyCredentialProvider = newAPIKeyCredentialProviderResource
 	ResourceOAuth2CredentialProvider = newOAuth2CredentialProviderResource
 
 	FindAgentRuntimeByID                 = findAgentRuntimeByID
 	FindAgentRuntimeEndpointByTwoPartKey = findAgentRuntimeEndpointByTwoPartKey
+	FindAPIKeyCredentialProviderByName   = findAPIKeyCredentialProviderByName
 	FindOAuth2CredentialProviderByName   = findOAuth2CredentialProviderByName
-=======
-	ResourceAPIKeyCredentialProvider = newAPIKeyCredentialProviderResource
-
-	FindAgentRuntimeByID                 = findAgentRuntimeByID
-	FindAgentRuntimeEndpointByTwoPartKey = findAgentRuntimeEndpointByTwoPartKey
-	FindAPIKeyCredentialProviderByName   = findAPIKeyCredentialProviderByName
->>>>>>> abd6da05
 )