// Code generated by internal/generate/servicepackage/main.go; DO NOT EDIT.

package ecr

import (
	"context"
	"unique"

	"github.com/aws/aws-sdk-go-v2/aws"
	"github.com/aws/aws-sdk-go-v2/service/ecr"
	"github.com/hashicorp/terraform-plugin-log/tflog"
	"github.com/hashicorp/terraform-provider-aws/internal/conns"
	inttypes "github.com/hashicorp/terraform-provider-aws/internal/types"
	"github.com/hashicorp/terraform-provider-aws/names"
)

type servicePackage struct{}

func (p *servicePackage) FrameworkDataSources(ctx context.Context) []*inttypes.ServicePackageFrameworkDataSource {
	return []*inttypes.ServicePackageFrameworkDataSource{
		{
			Factory:  newLifecyclePolicyDocumentDataSource,
			TypeName: "aws_ecr_lifecycle_policy_document",
			Name:     "Lifecycle Policy Document",
			Region: &inttypes.ServicePackageResourceRegion{
				IsGlobal:          false,
				IsOverrideEnabled: false,
			},
		},
		{
			Factory:  newRepositoriesDataSource,
			TypeName: "aws_ecr_repositories",
			Name:     "Repositories",
			Region: &inttypes.ServicePackageResourceRegion{
				IsGlobal:          false,
				IsOverrideEnabled: false,
			},
		},
	}
}

func (p *servicePackage) FrameworkResources(ctx context.Context) []*inttypes.ServicePackageFrameworkResource {
	return []*inttypes.ServicePackageFrameworkResource{
		{
			Factory:  newAccountSettingResource,
			TypeName: "aws_ecr_account_setting",
			Name:     "Account Setting",
			Region: &inttypes.ServicePackageResourceRegion{
				IsGlobal:          false,
				IsOverrideEnabled: false,
			},
		},
	}
}

func (p *servicePackage) SDKDataSources(ctx context.Context) []*inttypes.ServicePackageSDKDataSource {
	return []*inttypes.ServicePackageSDKDataSource{
		{
			Factory:  dataSourceAuthorizationToken,
			TypeName: "aws_ecr_authorization_token",
			Name:     "Authorization Token",
			Region: &inttypes.ServicePackageResourceRegion{
				IsGlobal:                      false,
				IsOverrideEnabled:             true,
				IsValidateOverrideInPartition: true,
			},
		},
		{
			Factory:  dataSourceImage,
			TypeName: "aws_ecr_image",
			Name:     "Image",
			Region: &inttypes.ServicePackageResourceRegion{
				IsGlobal:                      false,
				IsOverrideEnabled:             true,
				IsValidateOverrideInPartition: true,
			},
		},
		{
			Factory:  dataSourcePullThroughCacheRule,
			TypeName: "aws_ecr_pull_through_cache_rule",
			Name:     "Pull Through Cache Rule",
			Region: &inttypes.ServicePackageResourceRegion{
				IsGlobal:                      false,
				IsOverrideEnabled:             true,
				IsValidateOverrideInPartition: true,
			},
		},
		{
			Factory:  dataSourceRepository,
			TypeName: "aws_ecr_repository",
			Name:     "Repository",
<<<<<<< HEAD
			Tags: &inttypes.ServicePackageResourceTags{
				IdentifierAttribute: names.AttrARN,
			},
			Region: &inttypes.ServicePackageResourceRegion{
				IsGlobal:                      false,
				IsOverrideEnabled:             true,
				IsValidateOverrideInPartition: true,
			},
=======
			Tags: unique.Make(types.ServicePackageResourceTags{
				IdentifierAttribute: names.AttrARN,
			}),
>>>>>>> 45438b17
		},
		{
			Factory:  dataSourceRepositoryCreationTemplate,
			TypeName: "aws_ecr_repository_creation_template",
			Name:     "Repository Creation Template",
			Region: &inttypes.ServicePackageResourceRegion{
				IsGlobal:                      false,
				IsOverrideEnabled:             true,
				IsValidateOverrideInPartition: true,
			},
		},
	}
}

func (p *servicePackage) SDKResources(ctx context.Context) []*inttypes.ServicePackageSDKResource {
	return []*inttypes.ServicePackageSDKResource{
		{
			Factory:  resourceLifecyclePolicy,
			TypeName: "aws_ecr_lifecycle_policy",
			Name:     "Lifecycle Policy",
			Region: &inttypes.ServicePackageResourceRegion{
				IsGlobal:                      false,
				IsOverrideEnabled:             true,
				IsValidateOverrideInPartition: true,
			},
		},
		{
			Factory:  resourcePullThroughCacheRule,
			TypeName: "aws_ecr_pull_through_cache_rule",
			Name:     "Pull Through Cache Rule",
			Region: &inttypes.ServicePackageResourceRegion{
				IsGlobal:                      false,
				IsOverrideEnabled:             true,
				IsValidateOverrideInPartition: true,
			},
		},
		{
			Factory:  resourceRegistryPolicy,
			TypeName: "aws_ecr_registry_policy",
			Name:     "Registry Policy",
			Region: &inttypes.ServicePackageResourceRegion{
				IsGlobal:                      false,
				IsOverrideEnabled:             true,
				IsValidateOverrideInPartition: true,
			},
		},
		{
			Factory:  resourceRegistryScanningConfiguration,
			TypeName: "aws_ecr_registry_scanning_configuration",
			Name:     "Registry Scanning Configuration",
			Region: &inttypes.ServicePackageResourceRegion{
				IsGlobal:                      false,
				IsOverrideEnabled:             true,
				IsValidateOverrideInPartition: true,
			},
		},
		{
			Factory:  resourceReplicationConfiguration,
			TypeName: "aws_ecr_replication_configuration",
			Name:     "Replication Configuration",
			Region: &inttypes.ServicePackageResourceRegion{
				IsGlobal:                      false,
				IsOverrideEnabled:             true,
				IsValidateOverrideInPartition: true,
			},
		},
		{
			Factory:  resourceRepository,
			TypeName: "aws_ecr_repository",
			Name:     "Repository",
<<<<<<< HEAD
			Tags: &inttypes.ServicePackageResourceTags{
				IdentifierAttribute: names.AttrARN,
			},
			Region: &inttypes.ServicePackageResourceRegion{
				IsGlobal:                      false,
				IsOverrideEnabled:             true,
				IsValidateOverrideInPartition: true,
			},
=======
			Tags: unique.Make(types.ServicePackageResourceTags{
				IdentifierAttribute: names.AttrARN,
			}),
>>>>>>> 45438b17
		},
		{
			Factory:  resourceRepositoryCreationTemplate,
			TypeName: "aws_ecr_repository_creation_template",
			Name:     "Repository Creation Template",
			Region: &inttypes.ServicePackageResourceRegion{
				IsGlobal:                      false,
				IsOverrideEnabled:             true,
				IsValidateOverrideInPartition: true,
			},
		},
		{
			Factory:  resourceRepositoryPolicy,
			TypeName: "aws_ecr_repository_policy",
			Name:     "Repsitory Policy",
			Region: &inttypes.ServicePackageResourceRegion{
				IsGlobal:                      false,
				IsOverrideEnabled:             true,
				IsValidateOverrideInPartition: true,
			},
		},
	}
}

func (p *servicePackage) ServicePackageName() string {
	return names.ECR
}

// NewClient returns a new AWS SDK for Go v2 client for this service package's AWS API.
func (p *servicePackage) NewClient(ctx context.Context, config map[string]any) (*ecr.Client, error) {
	cfg := *(config["aws_sdkv2_config"].(*aws.Config))
	optFns := []func(*ecr.Options){
		ecr.WithEndpointResolverV2(newEndpointResolverV2()),
		withBaseEndpoint(config[names.AttrEndpoint].(string)),
		func(o *ecr.Options) {
			if region := config[names.AttrRegion].(string); o.Region != region {
				tflog.Info(ctx, "overriding provider-configured AWS API region", map[string]any{
					"service":         p.ServicePackageName(),
					"original_region": o.Region,
					"override_region": region,
				})
				o.Region = region
			}
		},
		withExtraOptions(ctx, p, config),
	}

	return ecr.NewFromConfig(cfg, optFns...), nil
}

// withExtraOptions returns a functional option that allows this service package to specify extra API client options.
// This option is always called after any generated options.
func withExtraOptions(ctx context.Context, sp conns.ServicePackage, config map[string]any) func(*ecr.Options) {
	if v, ok := sp.(interface {
		withExtraOptions(context.Context, map[string]any) []func(*ecr.Options)
	}); ok {
		optFns := v.withExtraOptions(ctx, config)

		return func(o *ecr.Options) {
			for _, optFn := range optFns {
				optFn(o)
			}
		}
	}

	return func(*ecr.Options) {}
}

func ServicePackage(ctx context.Context) conns.ServicePackage {
	return &servicePackage{}
}<|MERGE_RESOLUTION|>--- conflicted
+++ resolved
@@ -89,20 +89,14 @@
 			Factory:  dataSourceRepository,
 			TypeName: "aws_ecr_repository",
 			Name:     "Repository",
-<<<<<<< HEAD
-			Tags: &inttypes.ServicePackageResourceTags{
-				IdentifierAttribute: names.AttrARN,
-			},
-			Region: &inttypes.ServicePackageResourceRegion{
-				IsGlobal:                      false,
-				IsOverrideEnabled:             true,
-				IsValidateOverrideInPartition: true,
-			},
-=======
-			Tags: unique.Make(types.ServicePackageResourceTags{
+			Tags: unique.Make(inttypes.ServicePackageResourceTags{
 				IdentifierAttribute: names.AttrARN,
 			}),
->>>>>>> 45438b17
+			Region: &inttypes.ServicePackageResourceRegion{
+				IsGlobal:                      false,
+				IsOverrideEnabled:             true,
+				IsValidateOverrideInPartition: true,
+			},
 		},
 		{
 			Factory:  dataSourceRepositoryCreationTemplate,
@@ -173,20 +167,14 @@
 			Factory:  resourceRepository,
 			TypeName: "aws_ecr_repository",
 			Name:     "Repository",
-<<<<<<< HEAD
-			Tags: &inttypes.ServicePackageResourceTags{
-				IdentifierAttribute: names.AttrARN,
-			},
-			Region: &inttypes.ServicePackageResourceRegion{
-				IsGlobal:                      false,
-				IsOverrideEnabled:             true,
-				IsValidateOverrideInPartition: true,
-			},
-=======
-			Tags: unique.Make(types.ServicePackageResourceTags{
+			Tags: unique.Make(inttypes.ServicePackageResourceTags{
 				IdentifierAttribute: names.AttrARN,
 			}),
->>>>>>> 45438b17
+			Region: &inttypes.ServicePackageResourceRegion{
+				IsGlobal:                      false,
+				IsOverrideEnabled:             true,
+				IsValidateOverrideInPartition: true,
+			},
 		},
 		{
 			Factory:  resourceRepositoryCreationTemplate,
