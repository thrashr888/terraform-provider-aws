--- conflicted
+++ resolved
@@ -37,14 +37,10 @@
 			TypeName: "aws_shield_application_layer_automatic_response",
 			Name:     "Application Layer Automatic Response",
 			Region:   unique.Make(inttypes.ResourceRegionDisabled()),
-<<<<<<< HEAD
 			Identity: inttypes.GlobalARNIdentityNamed(names.AttrResourceARN, inttypes.WithIdentityDuplicateAttrs(names.AttrID)),
 			Import: inttypes.Import{
 				WrappedImport: true,
 			},
-=======
-			Identity: inttypes.GlobalARNIdentity(),
->>>>>>> 94d54c49
 		},
 		{
 			Factory:  newDRTAccessLogBucketAssociationResource,
