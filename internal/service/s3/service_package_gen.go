// Code generated by internal/generate/servicepackage/main.go; DO NOT EDIT.

package s3

import (
	"context"

	"github.com/aws/aws-sdk-go-v2/aws"
	"github.com/aws/aws-sdk-go-v2/service/s3"
	"github.com/hashicorp/terraform-provider-aws/internal/conns"
	"github.com/hashicorp/terraform-provider-aws/internal/types"
	"github.com/hashicorp/terraform-provider-aws/names"
)

type servicePackage struct{}

func (p *servicePackage) FrameworkDataSources(ctx context.Context) []*types.ServicePackageFrameworkDataSource {
	return []*types.ServicePackageFrameworkDataSource{
		{
			Factory:  newDirectoryBucketsDataSource,
			TypeName: "aws_s3_directory_buckets",
			Name:     "Directory Buckets",
		},
	}
}

func (p *servicePackage) FrameworkResources(ctx context.Context) []*types.ServicePackageFrameworkResource {
	return []*types.ServicePackageFrameworkResource{
		{
<<<<<<< HEAD
			Factory:  newResourceBucketMetadataTableConfiguration,
			TypeName: "aws_s3_bucket_metadata_table_configuration",
			Name:     "Bucket Metadata Table Configuration",
=======
			Factory:  newResourceBucketLifecycleConfiguration,
			TypeName: "aws_s3_bucket_lifecycle_configuration",
			Name:     "Bucket Lifecycle Configuration",
>>>>>>> 977f4ef1
		},
		{
			Factory:  newDirectoryBucketResource,
			TypeName: "aws_s3_directory_bucket",
			Name:     "Directory Bucket",
		},
	}
}

func (p *servicePackage) SDKDataSources(ctx context.Context) []*types.ServicePackageSDKDataSource {
	return []*types.ServicePackageSDKDataSource{
		{
			Factory:  dataSourceCanonicalUserID,
			TypeName: "aws_canonical_user_id",
			Name:     "Canonical User ID",
		},
		{
			Factory:  dataSourceBucket,
			TypeName: "aws_s3_bucket",
			Name:     "Bucket",
		},
		{
			Factory:  dataSourceBucketObject,
			TypeName: "aws_s3_bucket_object",
			Name:     "Bucket Object",
			Tags: &types.ServicePackageResourceTags{
				IdentifierAttribute: names.AttrARN,
				ResourceType:        "BucketObject",
			},
		},
		{
			Factory:  dataSourceBucketObjects,
			TypeName: "aws_s3_bucket_objects",
			Name:     "Bucket Objects",
		},
		{
			Factory:  dataSourceBucketPolicy,
			TypeName: "aws_s3_bucket_policy",
			Name:     "Bucket Policy",
		},
		{
			Factory:  dataSourceObject,
			TypeName: "aws_s3_object",
			Name:     "Object",
			Tags: &types.ServicePackageResourceTags{
				IdentifierAttribute: names.AttrARN,
				ResourceType:        "Object",
			},
		},
		{
			Factory:  dataSourceObjects,
			TypeName: "aws_s3_objects",
			Name:     "Objects",
		},
	}
}

func (p *servicePackage) SDKResources(ctx context.Context) []*types.ServicePackageSDKResource {
	return []*types.ServicePackageSDKResource{
		{
			Factory:  resourceBucket,
			TypeName: "aws_s3_bucket",
			Name:     "Bucket",
			Tags: &types.ServicePackageResourceTags{
				IdentifierAttribute: names.AttrBucket,
				ResourceType:        "Bucket",
			},
		},
		{
			Factory:  resourceBucketAccelerateConfiguration,
			TypeName: "aws_s3_bucket_accelerate_configuration",
			Name:     "Bucket Accelerate Configuration",
		},
		{
			Factory:  resourceBucketACL,
			TypeName: "aws_s3_bucket_acl",
			Name:     "Bucket ACL",
		},
		{
			Factory:  resourceBucketAnalyticsConfiguration,
			TypeName: "aws_s3_bucket_analytics_configuration",
			Name:     "Bucket Analytics Configuration",
		},
		{
			Factory:  resourceBucketCorsConfiguration,
			TypeName: "aws_s3_bucket_cors_configuration",
			Name:     "Bucket CORS Configuration",
		},
		{
			Factory:  resourceBucketIntelligentTieringConfiguration,
			TypeName: "aws_s3_bucket_intelligent_tiering_configuration",
			Name:     "Bucket Intelligent-Tiering Configuration",
		},
		{
			Factory:  resourceBucketInventory,
			TypeName: "aws_s3_bucket_inventory",
			Name:     "Bucket Inventory",
		},
		{
			Factory:  resourceBucketLogging,
			TypeName: "aws_s3_bucket_logging",
			Name:     "Bucket Logging",
		},
		{
			Factory:  resourceBucketMetric,
			TypeName: "aws_s3_bucket_metric",
			Name:     "Bucket Metric",
		},
		{
			Factory:  resourceBucketNotification,
			TypeName: "aws_s3_bucket_notification",
			Name:     "Bucket Notification",
		},
		{
			Factory:  resourceBucketObject,
			TypeName: "aws_s3_bucket_object",
			Name:     "Bucket Object",
			Tags: &types.ServicePackageResourceTags{
				IdentifierAttribute: names.AttrARN,
				ResourceType:        "BucketObject",
			},
		},
		{
			Factory:  resourceBucketObjectLockConfiguration,
			TypeName: "aws_s3_bucket_object_lock_configuration",
			Name:     "Bucket Object Lock Configuration",
		},
		{
			Factory:  resourceBucketOwnershipControls,
			TypeName: "aws_s3_bucket_ownership_controls",
			Name:     "Bucket Ownership Controls",
		},
		{
			Factory:  resourceBucketPolicy,
			TypeName: "aws_s3_bucket_policy",
			Name:     "Bucket Policy",
		},
		{
			Factory:  resourceBucketPublicAccessBlock,
			TypeName: "aws_s3_bucket_public_access_block",
			Name:     "Bucket Public Access Block",
		},
		{
			Factory:  resourceBucketReplicationConfiguration,
			TypeName: "aws_s3_bucket_replication_configuration",
			Name:     "Bucket Replication Configuration",
		},
		{
			Factory:  resourceBucketRequestPaymentConfiguration,
			TypeName: "aws_s3_bucket_request_payment_configuration",
			Name:     "Bucket Request Payment Configuration",
		},
		{
			Factory:  resourceBucketServerSideEncryptionConfiguration,
			TypeName: "aws_s3_bucket_server_side_encryption_configuration",
			Name:     "Bucket Server-side Encryption Configuration",
		},
		{
			Factory:  resourceBucketVersioning,
			TypeName: "aws_s3_bucket_versioning",
			Name:     "Bucket Versioning",
		},
		{
			Factory:  resourceBucketWebsiteConfiguration,
			TypeName: "aws_s3_bucket_website_configuration",
			Name:     "Bucket Website Configuration",
		},
		{
			Factory:  resourceObject,
			TypeName: "aws_s3_object",
			Name:     "Object",
			Tags: &types.ServicePackageResourceTags{
				IdentifierAttribute: names.AttrARN,
				ResourceType:        "Object",
			},
		},
		{
			Factory:  resourceObjectCopy,
			TypeName: "aws_s3_object_copy",
			Name:     "Object Copy",
			Tags: &types.ServicePackageResourceTags{
				IdentifierAttribute: names.AttrARN,
				ResourceType:        "ObjectCopy",
			},
		},
	}
}

func (p *servicePackage) ServicePackageName() string {
	return names.S3
}

// NewClient returns a new AWS SDK for Go v2 client for this service package's AWS API.
func (p *servicePackage) NewClient(ctx context.Context, config map[string]any) (*s3.Client, error) {
	cfg := *(config["aws_sdkv2_config"].(*aws.Config))
	optFns := []func(*s3.Options){
		s3.WithEndpointResolverV2(newEndpointResolverV2()),
		withBaseEndpoint(config[names.AttrEndpoint].(string)),
		withExtraOptions(ctx, p, config),
	}

	return s3.NewFromConfig(cfg, optFns...), nil
}

// withExtraOptions returns a functional option that allows this service package to specify extra API client options.
// This option is always called after any generated options.
func withExtraOptions(ctx context.Context, sp conns.ServicePackage, config map[string]any) func(*s3.Options) {
	if v, ok := sp.(interface {
		withExtraOptions(context.Context, map[string]any) []func(*s3.Options)
	}); ok {
		optFns := v.withExtraOptions(ctx, config)

		return func(o *s3.Options) {
			for _, optFn := range optFns {
				optFn(o)
			}
		}
	}

	return func(*s3.Options) {}
}

func ServicePackage(ctx context.Context) conns.ServicePackage {
	return &servicePackage{}
}<|MERGE_RESOLUTION|>--- conflicted
+++ resolved
@@ -27,15 +27,14 @@
 func (p *servicePackage) FrameworkResources(ctx context.Context) []*types.ServicePackageFrameworkResource {
 	return []*types.ServicePackageFrameworkResource{
 		{
-<<<<<<< HEAD
 			Factory:  newResourceBucketMetadataTableConfiguration,
 			TypeName: "aws_s3_bucket_metadata_table_configuration",
 			Name:     "Bucket Metadata Table Configuration",
-=======
+		},
+		{
 			Factory:  newResourceBucketLifecycleConfiguration,
 			TypeName: "aws_s3_bucket_lifecycle_configuration",
 			Name:     "Bucket Lifecycle Configuration",
->>>>>>> 977f4ef1
 		},
 		{
 			Factory:  newDirectoryBucketResource,
