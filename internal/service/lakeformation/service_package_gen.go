--- conflicted
+++ resolved
@@ -26,49 +26,28 @@
 			Factory:  newResourceDataCellsFilter,
 			TypeName: "aws_lakeformation_data_cells_filter",
 			Name:     "Data Cells Filter",
-<<<<<<< HEAD
-			Region: &itypes.ServicePackageResourceRegion{
-				IsGlobal:                      false,
+			Region: unique.Make(inttypes.ServicePackageResourceRegion{
 				IsOverrideEnabled:             true,
 				IsValidateOverrideInPartition: true,
-			},
-=======
-			Region: unique.Make(inttypes.ServicePackageResourceRegion{
-				IsOverrideEnabled: false,
 			}),
->>>>>>> f69f8d8f
 		},
 		{
 			Factory:  newResourceOptIn,
 			TypeName: "aws_lakeformation_opt_in",
 			Name:     "Opt In",
-<<<<<<< HEAD
-			Region: &itypes.ServicePackageResourceRegion{
-				IsGlobal:                      false,
+			Region: unique.Make(inttypes.ServicePackageResourceRegion{
 				IsOverrideEnabled:             true,
 				IsValidateOverrideInPartition: true,
-			},
-=======
-			Region: unique.Make(inttypes.ServicePackageResourceRegion{
-				IsOverrideEnabled: false,
 			}),
->>>>>>> f69f8d8f
 		},
 		{
 			Factory:  newResourceResourceLFTag,
 			TypeName: "aws_lakeformation_resource_lf_tag",
 			Name:     "Resource LF Tag",
-<<<<<<< HEAD
-			Region: &itypes.ServicePackageResourceRegion{
-				IsGlobal:                      false,
+			Region: unique.Make(inttypes.ServicePackageResourceRegion{
 				IsOverrideEnabled:             true,
 				IsValidateOverrideInPartition: true,
-			},
-=======
-			Region: unique.Make(inttypes.ServicePackageResourceRegion{
-				IsOverrideEnabled: false,
 			}),
->>>>>>> f69f8d8f
 		},
 	}
 }
