// Code generated by internal/generate/servicepackage/main.go; DO NOT EDIT.

package odb

import (
	"context"
	"unique"

	"github.com/aws/aws-sdk-go-v2/aws"
	"github.com/aws/aws-sdk-go-v2/service/odb"
	"github.com/hashicorp/terraform-plugin-log/tflog"
	"github.com/hashicorp/terraform-provider-aws/internal/conns"
	inttypes "github.com/hashicorp/terraform-provider-aws/internal/types"
	"github.com/hashicorp/terraform-provider-aws/internal/vcr"
	"github.com/hashicorp/terraform-provider-aws/names"
)

type servicePackage struct{}

func (p *servicePackage) FrameworkDataSources(ctx context.Context) []*inttypes.ServicePackageFrameworkDataSource {
	return []*inttypes.ServicePackageFrameworkDataSource{
		{
<<<<<<< HEAD
			Factory:  newDataSourceCloudVmCluster,
			TypeName: "aws_odb_cloud_vm_cluster",
			Name:     "Cloud Vm Cluster",
=======
			Factory:  newDataSourceCloudAutonomousVmCluster,
			TypeName: "aws_odb_cloud_autonomous_vm_cluster",
			Name:     "Cloud Autonomous Vm Cluster",
>>>>>>> aeaede5f
			Tags: unique.Make(inttypes.ServicePackageResourceTags{
				IdentifierAttribute: names.AttrARN,
			}),
			Region: unique.Make(inttypes.ResourceRegionDefault()),
		},
<<<<<<< HEAD
=======
		{
			Factory:  newDataSourceCloudExadataInfrastructure,
			TypeName: "aws_odb_cloud_exadata_infrastructure",
			Name:     "Cloud Exadata Infrastructure",
			Tags: unique.Make(inttypes.ServicePackageResourceTags{
				IdentifierAttribute: names.AttrARN,
			}),
			Region: unique.Make(inttypes.ResourceRegionDefault()),
		},
		{
			Factory:  newDataSourceNetwork,
			TypeName: "aws_odb_network",
			Name:     "Network",
			Tags: unique.Make(inttypes.ServicePackageResourceTags{
				IdentifierAttribute: names.AttrARN,
			}),
			Region: unique.Make(inttypes.ResourceRegionDefault()),
		},
		{
			Factory:  newDataSourceNetworkPeeringConnection,
			TypeName: "aws_odb_network_peering_connection",
			Name:     "Network Peering Connection",
			Region:   unique.Make(inttypes.ResourceRegionDefault()),
		},
>>>>>>> aeaede5f
	}
}

func (p *servicePackage) FrameworkResources(ctx context.Context) []*inttypes.ServicePackageFrameworkResource {
	return []*inttypes.ServicePackageFrameworkResource{
		{
<<<<<<< HEAD
			Factory:  newResourceCloudVmCluster,
			TypeName: "aws_odb_cloud_vm_cluster",
			Name:     "Cloud Vm Cluster",
=======
			Factory:  newResourceCloudAutonomousVmCluster,
			TypeName: "aws_odb_cloud_autonomous_vm_cluster",
			Name:     "Cloud Autonomous Vm Cluster",
			Tags: unique.Make(inttypes.ServicePackageResourceTags{
				IdentifierAttribute: names.AttrARN,
			}),
			Region: unique.Make(inttypes.ResourceRegionDefault()),
		},
		{
			Factory:  newResourceCloudExadataInfrastructure,
			TypeName: "aws_odb_cloud_exadata_infrastructure",
			Name:     "Cloud Exadata Infrastructure",
			Tags: unique.Make(inttypes.ServicePackageResourceTags{
				IdentifierAttribute: names.AttrARN,
			}),
			Region: unique.Make(inttypes.ResourceRegionDefault()),
		},
		{
			Factory:  newResourceNetwork,
			TypeName: "aws_odb_network",
			Name:     "Network",
			Tags: unique.Make(inttypes.ServicePackageResourceTags{
				IdentifierAttribute: names.AttrARN,
			}),
			Region: unique.Make(inttypes.ResourceRegionDefault()),
		},
		{
			Factory:  newResourceNetworkPeeringConnection,
			TypeName: "aws_odb_network_peering_connection",
			Name:     "Network Peering Connection",
>>>>>>> aeaede5f
			Tags: unique.Make(inttypes.ServicePackageResourceTags{
				IdentifierAttribute: names.AttrARN,
			}),
			Region: unique.Make(inttypes.ResourceRegionDefault()),
		},
	}
}

func (p *servicePackage) SDKDataSources(ctx context.Context) []*inttypes.ServicePackageSDKDataSource {
	return []*inttypes.ServicePackageSDKDataSource{}
}

func (p *servicePackage) SDKResources(ctx context.Context) []*inttypes.ServicePackageSDKResource {
	return []*inttypes.ServicePackageSDKResource{}
}

func (p *servicePackage) ServicePackageName() string {
	return names.ODB
}

// NewClient returns a new AWS SDK for Go v2 client for this service package's AWS API.
func (p *servicePackage) NewClient(ctx context.Context, config map[string]any) (*odb.Client, error) {
	cfg := *(config["aws_sdkv2_config"].(*aws.Config))
	optFns := []func(*odb.Options){
		odb.WithEndpointResolverV2(newEndpointResolverV2()),
		withBaseEndpoint(config[names.AttrEndpoint].(string)),
		func(o *odb.Options) {
			if region := config[names.AttrRegion].(string); o.Region != region {
				tflog.Info(ctx, "overriding provider-configured AWS API region", map[string]any{
					"service":         p.ServicePackageName(),
					"original_region": o.Region,
					"override_region": region,
				})
				o.Region = region
			}
		},
		func(o *odb.Options) {
			if inContext, ok := conns.FromContext(ctx); ok && inContext.VCREnabled() {
				tflog.Info(ctx, "overriding retry behavior to immediately return VCR errors")
				o.Retryer = conns.AddIsErrorRetryables(cfg.Retryer().(aws.RetryerV2), vcr.InteractionNotFoundRetryableFunc)
			}
		},
		withExtraOptions(ctx, p, config),
	}

	return odb.NewFromConfig(cfg, optFns...), nil
}

// withExtraOptions returns a functional option that allows this service package to specify extra API client options.
// This option is always called after any generated options.
func withExtraOptions(ctx context.Context, sp conns.ServicePackage, config map[string]any) func(*odb.Options) {
	if v, ok := sp.(interface {
		withExtraOptions(context.Context, map[string]any) []func(*odb.Options)
	}); ok {
		optFns := v.withExtraOptions(ctx, config)

		return func(o *odb.Options) {
			for _, optFn := range optFns {
				optFn(o)
			}
		}
	}

	return func(*odb.Options) {}
}

func ServicePackage(ctx context.Context) conns.ServicePackage {
	return &servicePackage{}
}<|MERGE_RESOLUTION|>--- conflicted
+++ resolved
@@ -20,22 +20,14 @@
 func (p *servicePackage) FrameworkDataSources(ctx context.Context) []*inttypes.ServicePackageFrameworkDataSource {
 	return []*inttypes.ServicePackageFrameworkDataSource{
 		{
-<<<<<<< HEAD
-			Factory:  newDataSourceCloudVmCluster,
-			TypeName: "aws_odb_cloud_vm_cluster",
-			Name:     "Cloud Vm Cluster",
-=======
 			Factory:  newDataSourceCloudAutonomousVmCluster,
 			TypeName: "aws_odb_cloud_autonomous_vm_cluster",
 			Name:     "Cloud Autonomous Vm Cluster",
->>>>>>> aeaede5f
 			Tags: unique.Make(inttypes.ServicePackageResourceTags{
 				IdentifierAttribute: names.AttrARN,
 			}),
 			Region: unique.Make(inttypes.ResourceRegionDefault()),
 		},
-<<<<<<< HEAD
-=======
 		{
 			Factory:  newDataSourceCloudExadataInfrastructure,
 			TypeName: "aws_odb_cloud_exadata_infrastructure",
@@ -60,18 +52,12 @@
 			Name:     "Network Peering Connection",
 			Region:   unique.Make(inttypes.ResourceRegionDefault()),
 		},
->>>>>>> aeaede5f
 	}
 }
 
 func (p *servicePackage) FrameworkResources(ctx context.Context) []*inttypes.ServicePackageFrameworkResource {
 	return []*inttypes.ServicePackageFrameworkResource{
 		{
-<<<<<<< HEAD
-			Factory:  newResourceCloudVmCluster,
-			TypeName: "aws_odb_cloud_vm_cluster",
-			Name:     "Cloud Vm Cluster",
-=======
 			Factory:  newResourceCloudAutonomousVmCluster,
 			TypeName: "aws_odb_cloud_autonomous_vm_cluster",
 			Name:     "Cloud Autonomous Vm Cluster",
@@ -102,7 +88,6 @@
 			Factory:  newResourceNetworkPeeringConnection,
 			TypeName: "aws_odb_network_peering_connection",
 			Name:     "Network Peering Connection",
->>>>>>> aeaede5f
 			Tags: unique.Make(inttypes.ServicePackageResourceTags{
 				IdentifierAttribute: names.AttrARN,
 			}),
