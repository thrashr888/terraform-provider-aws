--- conflicted
+++ resolved
@@ -20,35 +20,6 @@
 func (p *servicePackage) FrameworkDataSources(ctx context.Context) []*inttypes.ServicePackageFrameworkDataSource {
 	return []*inttypes.ServicePackageFrameworkDataSource{
 		{
-<<<<<<< HEAD
-			Factory:  newDataSourceCloudAutonomousVmClustersList,
-			TypeName: "aws_odb_cloud_autonomous_vm_clusters_list",
-			Name:     "Cloud Autonomous Vm Clusters List",
-			Region:   unique.Make(inttypes.ResourceRegionDefault()),
-		},
-		{
-			Factory:  newDataSourceCloudExadataInfrastructuresList,
-			TypeName: "aws_odb_cloud_exadata_infrastructures_list",
-			Name:     "Cloud Exadata Infrastructures List",
-			Region:   unique.Make(inttypes.ResourceRegionDefault()),
-		},
-		{
-			Factory:  newDataSourceCloudVmClustersList,
-			TypeName: "aws_odb_cloud_vm_clusters_list",
-			Name:     "Cloud Vm Clusters List",
-			Region:   unique.Make(inttypes.ResourceRegionDefault()),
-		},
-		{
-			Factory:  newDataSourceNetworkPeeringConnectionsList,
-			TypeName: "aws_odb_network_peering_connections_list",
-			Name:     "Network Peering Connections List",
-			Region:   unique.Make(inttypes.ResourceRegionDefault()),
-		},
-		{
-			Factory:  newDataSourceNetworksList,
-			TypeName: "aws_odb_networks_list",
-			Name:     "Networks List",
-=======
 			Factory:  newDataSourceCloudAutonomousVmCluster,
 			TypeName: "aws_odb_cloud_autonomous_vm_cluster",
 			Name:     "Cloud Autonomous Vm Cluster",
@@ -112,7 +83,6 @@
 			Factory:  newDataSourceNetworkPeeringConnection,
 			TypeName: "aws_odb_network_peering_connection",
 			Name:     "Network Peering Connection",
->>>>>>> ef58cb3d
 			Region:   unique.Make(inttypes.ResourceRegionDefault()),
 		},
 	}
