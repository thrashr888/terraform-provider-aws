--- conflicted
+++ resolved
@@ -144,31 +144,23 @@
 			Factory:  dataSourceOpenIDConnectProvider,
 			TypeName: "aws_iam_openid_connect_provider",
 			Name:     "OIDC Provider",
-<<<<<<< HEAD
-			Tags:     &inttypes.ServicePackageResourceTags{},
-			Region: &inttypes.ServicePackageResourceRegion{
-				IsGlobal:                      true,
-				IsOverrideEnabled:             true,
-				IsValidateOverrideInPartition: true,
-			},
-=======
-			Tags:     unique.Make(types.ServicePackageResourceTags{}),
->>>>>>> 45438b17
+			Tags:     unique.Make(inttypes.ServicePackageResourceTags{}),
+			Region: &inttypes.ServicePackageResourceRegion{
+				IsGlobal:                      true,
+				IsOverrideEnabled:             true,
+				IsValidateOverrideInPartition: true,
+			},
 		},
 		{
 			Factory:  dataSourcePolicy,
 			TypeName: "aws_iam_policy",
 			Name:     "Policy",
-<<<<<<< HEAD
-			Tags:     &inttypes.ServicePackageResourceTags{},
-			Region: &inttypes.ServicePackageResourceRegion{
-				IsGlobal:                      true,
-				IsOverrideEnabled:             true,
-				IsValidateOverrideInPartition: true,
-			},
-=======
-			Tags:     unique.Make(types.ServicePackageResourceTags{}),
->>>>>>> 45438b17
+			Tags:     unique.Make(inttypes.ServicePackageResourceTags{}),
+			Region: &inttypes.ServicePackageResourceRegion{
+				IsGlobal:                      true,
+				IsOverrideEnabled:             true,
+				IsValidateOverrideInPartition: true,
+			},
 		},
 		{
 			Factory:  dataSourcePolicyDocument,
@@ -194,16 +186,12 @@
 			Factory:  dataSourceRole,
 			TypeName: "aws_iam_role",
 			Name:     "Role",
-<<<<<<< HEAD
-			Tags:     &inttypes.ServicePackageResourceTags{},
-			Region: &inttypes.ServicePackageResourceRegion{
-				IsGlobal:                      true,
-				IsOverrideEnabled:             true,
-				IsValidateOverrideInPartition: true,
-			},
-=======
-			Tags:     unique.Make(types.ServicePackageResourceTags{}),
->>>>>>> 45438b17
+			Tags:     unique.Make(inttypes.ServicePackageResourceTags{}),
+			Region: &inttypes.ServicePackageResourceRegion{
+				IsGlobal:                      true,
+				IsOverrideEnabled:             true,
+				IsValidateOverrideInPartition: true,
+			},
 		},
 		{
 			Factory:  dataSourceRoles,
@@ -249,16 +237,12 @@
 			Factory:  dataSourceUser,
 			TypeName: "aws_iam_user",
 			Name:     "User",
-<<<<<<< HEAD
-			Tags:     &inttypes.ServicePackageResourceTags{},
-			Region: &inttypes.ServicePackageResourceRegion{
-				IsGlobal:                      true,
-				IsOverrideEnabled:             true,
-				IsValidateOverrideInPartition: true,
-			},
-=======
-			Tags:     unique.Make(types.ServicePackageResourceTags{}),
->>>>>>> 45438b17
+			Tags:     unique.Make(inttypes.ServicePackageResourceTags{}),
+			Region: &inttypes.ServicePackageResourceRegion{
+				IsGlobal:                      true,
+				IsOverrideEnabled:             true,
+				IsValidateOverrideInPartition: true,
+			},
 		},
 		{
 			Factory:  dataSourceUserSSHKey,
@@ -359,64 +343,43 @@
 			Factory:  resourceInstanceProfile,
 			TypeName: "aws_iam_instance_profile",
 			Name:     "Instance Profile",
-<<<<<<< HEAD
-			Tags: &inttypes.ServicePackageResourceTags{
+			Tags: unique.Make(inttypes.ServicePackageResourceTags{
 				IdentifierAttribute: names.AttrID,
 				ResourceType:        "InstanceProfile",
-			},
-			Region: &inttypes.ServicePackageResourceRegion{
-				IsGlobal:                      true,
-				IsOverrideEnabled:             true,
-				IsValidateOverrideInPartition: true,
-			},
-=======
-			Tags: unique.Make(types.ServicePackageResourceTags{
-				IdentifierAttribute: names.AttrID,
-				ResourceType:        "InstanceProfile",
-			}),
->>>>>>> 45438b17
+			}),
+			Region: &inttypes.ServicePackageResourceRegion{
+				IsGlobal:                      true,
+				IsOverrideEnabled:             true,
+				IsValidateOverrideInPartition: true,
+			},
 		},
 		{
 			Factory:  resourceOpenIDConnectProvider,
 			TypeName: "aws_iam_openid_connect_provider",
 			Name:     "OIDC Provider",
-<<<<<<< HEAD
-			Tags: &inttypes.ServicePackageResourceTags{
+			Tags: unique.Make(inttypes.ServicePackageResourceTags{
 				IdentifierAttribute: names.AttrARN,
 				ResourceType:        "OIDCProvider",
-			},
-			Region: &inttypes.ServicePackageResourceRegion{
-				IsGlobal:                      true,
-				IsOverrideEnabled:             true,
-				IsValidateOverrideInPartition: true,
-			},
-=======
-			Tags: unique.Make(types.ServicePackageResourceTags{
-				IdentifierAttribute: names.AttrARN,
-				ResourceType:        "OIDCProvider",
-			}),
->>>>>>> 45438b17
+			}),
+			Region: &inttypes.ServicePackageResourceRegion{
+				IsGlobal:                      true,
+				IsOverrideEnabled:             true,
+				IsValidateOverrideInPartition: true,
+			},
 		},
 		{
 			Factory:  resourcePolicy,
 			TypeName: "aws_iam_policy",
 			Name:     "Policy",
-<<<<<<< HEAD
-			Tags: &inttypes.ServicePackageResourceTags{
+			Tags: unique.Make(inttypes.ServicePackageResourceTags{
 				IdentifierAttribute: names.AttrARN,
 				ResourceType:        "Policy",
-			},
-			Region: &inttypes.ServicePackageResourceRegion{
-				IsGlobal:                      true,
-				IsOverrideEnabled:             true,
-				IsValidateOverrideInPartition: true,
-			},
-=======
-			Tags: unique.Make(types.ServicePackageResourceTags{
-				IdentifierAttribute: names.AttrARN,
-				ResourceType:        "Policy",
-			}),
->>>>>>> 45438b17
+			}),
+			Region: &inttypes.ServicePackageResourceRegion{
+				IsGlobal:                      true,
+				IsOverrideEnabled:             true,
+				IsValidateOverrideInPartition: true,
+			},
 		},
 		{
 			Factory:  resourcePolicyAttachment,
@@ -432,22 +395,15 @@
 			Factory:  resourceRole,
 			TypeName: "aws_iam_role",
 			Name:     "Role",
-<<<<<<< HEAD
-			Tags: &inttypes.ServicePackageResourceTags{
+			Tags: unique.Make(inttypes.ServicePackageResourceTags{
 				IdentifierAttribute: names.AttrName,
 				ResourceType:        "Role",
-			},
-			Region: &inttypes.ServicePackageResourceRegion{
-				IsGlobal:                      true,
-				IsOverrideEnabled:             true,
-				IsValidateOverrideInPartition: true,
-			},
-=======
-			Tags: unique.Make(types.ServicePackageResourceTags{
-				IdentifierAttribute: names.AttrName,
-				ResourceType:        "Role",
-			}),
->>>>>>> 45438b17
+			}),
+			Region: &inttypes.ServicePackageResourceRegion{
+				IsGlobal:                      true,
+				IsOverrideEnabled:             true,
+				IsValidateOverrideInPartition: true,
+			},
 		},
 		{
 			Factory:  resourceRolePolicy,
@@ -473,22 +429,15 @@
 			Factory:  resourceSAMLProvider,
 			TypeName: "aws_iam_saml_provider",
 			Name:     "SAML Provider",
-<<<<<<< HEAD
-			Tags: &inttypes.ServicePackageResourceTags{
+			Tags: unique.Make(inttypes.ServicePackageResourceTags{
 				IdentifierAttribute: names.AttrID,
 				ResourceType:        "SAMLProvider",
-			},
-			Region: &inttypes.ServicePackageResourceRegion{
-				IsGlobal:                      true,
-				IsOverrideEnabled:             true,
-				IsValidateOverrideInPartition: true,
-			},
-=======
-			Tags: unique.Make(types.ServicePackageResourceTags{
-				IdentifierAttribute: names.AttrID,
-				ResourceType:        "SAMLProvider",
-			}),
->>>>>>> 45438b17
+			}),
+			Region: &inttypes.ServicePackageResourceRegion{
+				IsGlobal:                      true,
+				IsOverrideEnabled:             true,
+				IsValidateOverrideInPartition: true,
+			},
 		},
 		{
 			Factory:  resourceSecurityTokenServicePreferences,
@@ -504,43 +453,29 @@
 			Factory:  resourceServerCertificate,
 			TypeName: "aws_iam_server_certificate",
 			Name:     "Server Certificate",
-<<<<<<< HEAD
-			Tags: &inttypes.ServicePackageResourceTags{
+			Tags: unique.Make(inttypes.ServicePackageResourceTags{
 				IdentifierAttribute: names.AttrName,
 				ResourceType:        "ServerCertificate",
-			},
-			Region: &inttypes.ServicePackageResourceRegion{
-				IsGlobal:                      true,
-				IsOverrideEnabled:             true,
-				IsValidateOverrideInPartition: true,
-			},
-=======
-			Tags: unique.Make(types.ServicePackageResourceTags{
-				IdentifierAttribute: names.AttrName,
-				ResourceType:        "ServerCertificate",
-			}),
->>>>>>> 45438b17
+			}),
+			Region: &inttypes.ServicePackageResourceRegion{
+				IsGlobal:                      true,
+				IsOverrideEnabled:             true,
+				IsValidateOverrideInPartition: true,
+			},
 		},
 		{
 			Factory:  resourceServiceLinkedRole,
 			TypeName: "aws_iam_service_linked_role",
 			Name:     "Service Linked Role",
-<<<<<<< HEAD
-			Tags: &inttypes.ServicePackageResourceTags{
+			Tags: unique.Make(inttypes.ServicePackageResourceTags{
 				IdentifierAttribute: names.AttrID,
 				ResourceType:        "ServiceLinkedRole",
-			},
-			Region: &inttypes.ServicePackageResourceRegion{
-				IsGlobal:                      true,
-				IsOverrideEnabled:             true,
-				IsValidateOverrideInPartition: true,
-			},
-=======
-			Tags: unique.Make(types.ServicePackageResourceTags{
-				IdentifierAttribute: names.AttrID,
-				ResourceType:        "ServiceLinkedRole",
-			}),
->>>>>>> 45438b17
+			}),
+			Region: &inttypes.ServicePackageResourceRegion{
+				IsGlobal:                      true,
+				IsOverrideEnabled:             true,
+				IsValidateOverrideInPartition: true,
+			},
 		},
 		{
 			Factory:  resourceServiceSpecificCredential,
@@ -566,22 +501,15 @@
 			Factory:  resourceUser,
 			TypeName: "aws_iam_user",
 			Name:     "User",
-<<<<<<< HEAD
-			Tags: &inttypes.ServicePackageResourceTags{
+			Tags: unique.Make(inttypes.ServicePackageResourceTags{
 				IdentifierAttribute: names.AttrName,
 				ResourceType:        "User",
-			},
-			Region: &inttypes.ServicePackageResourceRegion{
-				IsGlobal:                      true,
-				IsOverrideEnabled:             true,
-				IsValidateOverrideInPartition: true,
-			},
-=======
-			Tags: unique.Make(types.ServicePackageResourceTags{
-				IdentifierAttribute: names.AttrName,
-				ResourceType:        "User",
-			}),
->>>>>>> 45438b17
+			}),
+			Region: &inttypes.ServicePackageResourceRegion{
+				IsGlobal:                      true,
+				IsOverrideEnabled:             true,
+				IsValidateOverrideInPartition: true,
+			},
 		},
 		{
 			Factory:  resourceUserGroupMembership,
@@ -637,22 +565,15 @@
 			Factory:  resourceVirtualMFADevice,
 			TypeName: "aws_iam_virtual_mfa_device",
 			Name:     "Virtual MFA Device",
-<<<<<<< HEAD
-			Tags: &inttypes.ServicePackageResourceTags{
+			Tags: unique.Make(inttypes.ServicePackageResourceTags{
 				IdentifierAttribute: names.AttrID,
 				ResourceType:        "VirtualMFADevice",
-			},
-			Region: &inttypes.ServicePackageResourceRegion{
-				IsGlobal:                      true,
-				IsOverrideEnabled:             true,
-				IsValidateOverrideInPartition: true,
-			},
-=======
-			Tags: unique.Make(types.ServicePackageResourceTags{
-				IdentifierAttribute: names.AttrID,
-				ResourceType:        "VirtualMFADevice",
-			}),
->>>>>>> 45438b17
+			}),
+			Region: &inttypes.ServicePackageResourceRegion{
+				IsGlobal:                      true,
+				IsOverrideEnabled:             true,
+				IsValidateOverrideInPartition: true,
+			},
 		},
 	}
 }
