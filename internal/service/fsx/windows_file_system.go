--- conflicted
+++ resolved
@@ -618,13 +618,8 @@
 		},
 	}
 
-<<<<<<< HEAD
-	if v, ok := d.GetOk("final_backup_tags"); ok && len(v.(map[string]interface{})) > 0 {
+	if v, ok := d.GetOk("final_backup_tags"); ok && len(v.(map[string]any)) > 0 {
 		input.WindowsConfiguration.FinalBackupTags = svcTags(tftags.New(ctx, v))
-=======
-	if v, ok := d.GetOk("final_backup_tags"); ok && len(v.(map[string]any)) > 0 {
-		input.WindowsConfiguration.FinalBackupTags = Tags(tftags.New(ctx, v))
->>>>>>> 58002c3e
 	}
 
 	log.Printf("[DEBUG] Deleting FSx for Windows File Server File System: %s", d.Id())
