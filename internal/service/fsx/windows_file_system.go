package fsx

import (
	"context"
	"fmt"
	"log"
	"regexp"
	"strings"
	"time"

	"github.com/aws/aws-sdk-go/aws"
	"github.com/aws/aws-sdk-go/aws/arn"
	"github.com/aws/aws-sdk-go/service/fsx"
	"github.com/hashicorp/aws-sdk-go-base/v2/awsv1shim/v2/tfawserr"
	"github.com/hashicorp/terraform-plugin-sdk/v2/diag"
	"github.com/hashicorp/terraform-plugin-sdk/v2/helper/resource"
	"github.com/hashicorp/terraform-plugin-sdk/v2/helper/schema"
	"github.com/hashicorp/terraform-plugin-sdk/v2/helper/validation"
	"github.com/hashicorp/terraform-provider-aws/internal/conns"
	"github.com/hashicorp/terraform-provider-aws/internal/errs/sdkdiag"
	"github.com/hashicorp/terraform-provider-aws/internal/flex"
	tftags "github.com/hashicorp/terraform-provider-aws/internal/tags"
	"github.com/hashicorp/terraform-provider-aws/internal/tfresource"
	"github.com/hashicorp/terraform-provider-aws/internal/verify"
)

func ResourceWindowsFileSystem() *schema.Resource {
	return &schema.Resource{
		CreateWithoutTimeout: resourceWindowsFileSystemCreate,
		ReadWithoutTimeout:   resourceWindowsFileSystemRead,
		UpdateWithoutTimeout: resourceWindowsFileSystemUpdate,
		DeleteWithoutTimeout: resourceWindowsFileSystemDelete,
		Importer: &schema.ResourceImporter{
			StateContext: func(ctx context.Context, d *schema.ResourceData, meta interface{}) ([]*schema.ResourceData, error) {
				d.Set("skip_final_backup", false)

				return []*schema.ResourceData{d}, nil
			},
		},

		Timeouts: &schema.ResourceTimeout{
			Create: schema.DefaultTimeout(45 * time.Minute),
			Delete: schema.DefaultTimeout(30 * time.Minute),
			Update: schema.DefaultTimeout(45 * time.Minute),
		},

		Schema: map[string]*schema.Schema{
			"active_directory_id": {
				Type:          schema.TypeString,
				Optional:      true,
				ForceNew:      true,
				ConflictsWith: []string{"self_managed_active_directory"},
			},
			"aliases": {
				Type:     schema.TypeSet,
				Optional: true,
				MaxItems: 50,
				Elem: &schema.Schema{
					Type: schema.TypeString,
					ValidateFunc: validation.All(
						validation.StringLenBetween(4, 253),
						// validation.StringMatch(regexp.MustCompile(`^[A-Za-z0-9]([.][A-Za-z0-9][A-Za-z0-9-]*[A-Za-z0-9])+$`), "must be in the fqdn format hostname.domain"),
					),
				},
			},
			"arn": {
				Type:     schema.TypeString,
				Computed: true,
			},
			"audit_log_configuration": {
				Type:     schema.TypeList,
				Optional: true,
				Computed: true,
				MaxItems: 1,
				Elem: &schema.Resource{
					Schema: map[string]*schema.Schema{
						"audit_log_destination": {
							Type:         schema.TypeString,
							Optional:     true,
							Computed:     true,
							ValidateFunc: verify.ValidARN,
							StateFunc:    windowsAuditLogStateFunc,
							DiffSuppressFunc: func(k, old, new string, d *schema.ResourceData) bool {
								return strings.HasPrefix(old, fmt.Sprintf("%s:", new))
							},
						},
						"file_access_audit_log_level": {
							Type:         schema.TypeString,
							Optional:     true,
							Default:      fsx.WindowsAccessAuditLogLevelDisabled,
							ValidateFunc: validation.StringInSlice(fsx.WindowsAccessAuditLogLevel_Values(), false),
						},
						"file_share_access_audit_log_level": {
							Type:         schema.TypeString,
							Optional:     true,
							Default:      fsx.WindowsAccessAuditLogLevelDisabled,
							ValidateFunc: validation.StringInSlice(fsx.WindowsAccessAuditLogLevel_Values(), false),
						},
					},
				},
			},
			"automatic_backup_retention_days": {
				Type:         schema.TypeInt,
				Optional:     true,
				Default:      7,
				ValidateFunc: validation.IntBetween(0, 90),
			},
			"backup_id": {
				Type:     schema.TypeString,
				Optional: true,
				ForceNew: true,
			},
			"copy_tags_to_backups": {
				Type:     schema.TypeBool,
				Optional: true,
				Default:  false,
				ForceNew: true,
			},
			"daily_automatic_backup_start_time": {
				Type:     schema.TypeString,
				Optional: true,
				Computed: true,
				ValidateFunc: validation.All(
					validation.StringLenBetween(5, 5),
					validation.StringMatch(regexp.MustCompile(`^([01]\d|2[0-3]):?([0-5]\d)$`), "must be in the format HH:MM"),
				),
			},
			"deployment_type": {
				Type:         schema.TypeString,
				Optional:     true,
				ForceNew:     true,
				Default:      fsx.WindowsDeploymentTypeSingleAz1,
				ValidateFunc: validation.StringInSlice(fsx.WindowsDeploymentType_Values(), false),
			},
			"dns_name": {
				Type:     schema.TypeString,
				Computed: true,
			},
			"id": {
				Type:     schema.TypeString,
				Computed: true,
			},
			"kms_key_id": {
				Type:         schema.TypeString,
				Optional:     true,
				Computed:     true,
				ForceNew:     true,
				ValidateFunc: verify.ValidARN,
			},
			"network_interface_ids": {
				Type:     schema.TypeSet,
				Computed: true,
				Elem:     &schema.Schema{Type: schema.TypeString},
			},
			"owner_id": {
				Type:     schema.TypeString,
				Computed: true,
			},
			"preferred_file_server_ip": {
				Type:     schema.TypeString,
				Computed: true,
			},
			"preferred_subnet_id": {
				Type:     schema.TypeString,
				Optional: true,
				Computed: true,
				ForceNew: true,
			},
			"remote_administration_endpoint": {
				Type:     schema.TypeString,
				Computed: true,
			},
			"security_group_ids": {
				Type:     schema.TypeSet,
				Optional: true,
				ForceNew: true,
				MaxItems: 50,
				Elem:     &schema.Schema{Type: schema.TypeString},
			},
			"self_managed_active_directory": {
				Type:          schema.TypeList,
				Optional:      true,
				MaxItems:      1,
				ConflictsWith: []string{"active_directory_id"},
				Elem: &schema.Resource{
					Schema: map[string]*schema.Schema{
						"dns_ips": {
							Type:     schema.TypeSet,
							Required: true,
							MinItems: 1,
							MaxItems: 2,
							Elem: &schema.Schema{
								Type:         schema.TypeString,
								ValidateFunc: validation.IsIPAddress,
							},
						},
						"domain_name": {
							Type:     schema.TypeString,
							Required: true,
						},
						"file_system_administrators_group": {
							Type:         schema.TypeString,
							Optional:     true,
							Default:      "Domain Admins",
							ValidateFunc: validation.StringLenBetween(1, 256),
						},
						"organizational_unit_distinguished_name": {
							Type:         schema.TypeString,
							Optional:     true,
							ValidateFunc: validation.StringLenBetween(1, 2000),
						},
						"password": {
							Type:         schema.TypeString,
							Required:     true,
							Sensitive:    true,
							ValidateFunc: validation.StringLenBetween(1, 256),
						},
						"username": {
							Type:         schema.TypeString,
							Required:     true,
							ValidateFunc: validation.StringLenBetween(1, 256),
						},
					},
				},
			},
			"skip_final_backup": {
				Type:     schema.TypeBool,
				Optional: true,
				Default:  false,
			},
			"storage_capacity": {
				Type:         schema.TypeInt,
				Optional:     true,
				Computed:     true,
				ValidateFunc: validation.IntBetween(32, 65536),
			},
			"storage_type": {
				Type:         schema.TypeString,
				Optional:     true,
				ForceNew:     true,
				Default:      fsx.StorageTypeSsd,
				ValidateFunc: validation.StringInSlice(fsx.StorageType_Values(), false),
			},
			"subnet_ids": {
				Type:     schema.TypeList,
				Required: true,
				ForceNew: true,
				MinItems: 1,
				Elem:     &schema.Schema{Type: schema.TypeString},
			},
			"tags":     tftags.TagsSchema(),
			"tags_all": tftags.TagsSchemaComputed(),
			"throughput_capacity": {
				Type:         schema.TypeInt,
				Required:     true,
				ValidateFunc: validation.IntBetween(8, 2048),
			},
			"vpc_id": {
				Type:     schema.TypeString,
				Computed: true,
			},
			"weekly_maintenance_start_time": {
				Type:     schema.TypeString,
				Optional: true,
				Computed: true,
				ValidateFunc: validation.All(
					validation.StringLenBetween(7, 7),
					validation.StringMatch(regexp.MustCompile(`^[1-7]:([01]\d|2[0-3]):?([0-5]\d)$`), "must be in the format d:HH:MM"),
				),
			},
		},

		CustomizeDiff: verify.SetTagsDiff,
	}
}

func resourceWindowsFileSystemCreate(ctx context.Context, d *schema.ResourceData, meta interface{}) diag.Diagnostics {
	var diags diag.Diagnostics
	conn := meta.(*conns.AWSClient).FSxConn()
	defaultTagsConfig := meta.(*conns.AWSClient).DefaultTagsConfig
	tags := defaultTagsConfig.MergeTags(tftags.New(ctx, d.Get("tags").(map[string]interface{})))

	input := &fsx.CreateFileSystemInput{
		ClientRequestToken: aws.String(resource.UniqueId()),
		FileSystemType:     aws.String(fsx.FileSystemTypeWindows),
		StorageCapacity:    aws.Int64(int64(d.Get("storage_capacity").(int))),
		SubnetIds:          flex.ExpandStringList(d.Get("subnet_ids").([]interface{})),
		WindowsConfiguration: &fsx.CreateFileSystemWindowsConfiguration{
			AutomaticBackupRetentionDays: aws.Int64(int64(d.Get("automatic_backup_retention_days").(int))),
			CopyTagsToBackups:            aws.Bool(d.Get("copy_tags_to_backups").(bool)),
			ThroughputCapacity:           aws.Int64(int64(d.Get("throughput_capacity").(int))),
		},
	}

	backupInput := &fsx.CreateFileSystemFromBackupInput{
		ClientRequestToken: aws.String(resource.UniqueId()),
		SubnetIds:          flex.ExpandStringList(d.Get("subnet_ids").([]interface{})),
		WindowsConfiguration: &fsx.CreateFileSystemWindowsConfiguration{
			AutomaticBackupRetentionDays: aws.Int64(int64(d.Get("automatic_backup_retention_days").(int))),
			CopyTagsToBackups:            aws.Bool(d.Get("copy_tags_to_backups").(bool)),
			ThroughputCapacity:           aws.Int64(int64(d.Get("throughput_capacity").(int))),
		},
	}

	if v, ok := d.GetOk("active_directory_id"); ok {
		input.WindowsConfiguration.ActiveDirectoryId = aws.String(v.(string))
		backupInput.WindowsConfiguration.ActiveDirectoryId = aws.String(v.(string))
	}

	if v, ok := d.GetOk("aliases"); ok {
		input.WindowsConfiguration.Aliases = flex.ExpandStringSet(v.(*schema.Set))
		backupInput.WindowsConfiguration.Aliases = flex.ExpandStringSet(v.(*schema.Set))
	}

	if v, ok := d.GetOk("audit_log_configuration"); ok && len(v.([]interface{})) > 0 {
		input.WindowsConfiguration.AuditLogConfiguration = expandWindowsAuditLogCreateConfiguration(v.([]interface{}))
		backupInput.WindowsConfiguration.AuditLogConfiguration = expandWindowsAuditLogCreateConfiguration(v.([]interface{}))
	}

	if v, ok := d.GetOk("deployment_type"); ok {
		input.WindowsConfiguration.DeploymentType = aws.String(v.(string))
		backupInput.WindowsConfiguration.DeploymentType = aws.String(v.(string))
	}

	if v, ok := d.GetOk("daily_automatic_backup_start_time"); ok {
		input.WindowsConfiguration.DailyAutomaticBackupStartTime = aws.String(v.(string))
		backupInput.WindowsConfiguration.DailyAutomaticBackupStartTime = aws.String(v.(string))
	}

	if v, ok := d.GetOk("kms_key_id"); ok {
		input.KmsKeyId = aws.String(v.(string))
		backupInput.KmsKeyId = aws.String(v.(string))
	}

	if v, ok := d.GetOk("preferred_subnet_id"); ok {
		input.WindowsConfiguration.PreferredSubnetId = aws.String(v.(string))
		backupInput.WindowsConfiguration.PreferredSubnetId = aws.String(v.(string))
	}

	if v, ok := d.GetOk("security_group_ids"); ok {
		input.SecurityGroupIds = flex.ExpandStringSet(v.(*schema.Set))
		backupInput.SecurityGroupIds = flex.ExpandStringSet(v.(*schema.Set))
	}

	if v, ok := d.GetOk("self_managed_active_directory"); ok {
		input.WindowsConfiguration.SelfManagedActiveDirectoryConfiguration = expandSelfManagedActiveDirectoryConfigurationCreate(v.([]interface{}))
		backupInput.WindowsConfiguration.SelfManagedActiveDirectoryConfiguration = expandSelfManagedActiveDirectoryConfigurationCreate(v.([]interface{}))
	}

	if v, ok := d.GetOk("storage_type"); ok {
		input.StorageType = aws.String(v.(string))
		backupInput.StorageType = aws.String(v.(string))
	}

	if v, ok := d.GetOk("weekly_maintenance_start_time"); ok {
		input.WindowsConfiguration.WeeklyMaintenanceStartTime = aws.String(v.(string))
		backupInput.WindowsConfiguration.WeeklyMaintenanceStartTime = aws.String(v.(string))
	}

	if len(tags) > 0 {
		input.Tags = Tags(tags.IgnoreAWS())
		backupInput.Tags = Tags(tags.IgnoreAWS())
	}

	if v, ok := d.GetOk("backup_id"); ok {
		backupInput.BackupId = aws.String(v.(string))

		log.Printf("[DEBUG] Creating FSx Windows File System: %s", backupInput)
		result, err := conn.CreateFileSystemFromBackupWithContext(ctx, backupInput)

		if err != nil {
			return sdkdiag.AppendErrorf(diags, "creating FSx Windows File System from backup: %s", err)
		}

		d.SetId(aws.StringValue(result.FileSystem.FileSystemId))
	} else {
		log.Printf("[DEBUG] Creating FSx Windows File System: %s", input)
		result, err := conn.CreateFileSystemWithContext(ctx, input)

		if err != nil {
			return sdkdiag.AppendErrorf(diags, "creating FSx Windows File System: %s", err)
		}

		d.SetId(aws.StringValue(result.FileSystem.FileSystemId))
	}

	if _, err := waitFileSystemCreated(ctx, conn, d.Id(), d.Timeout(schema.TimeoutCreate)); err != nil {
		return sdkdiag.AppendErrorf(diags, "waiting for FSx Windows File System (%s) create: %s", d.Id(), err)
	}

	return append(diags, resourceWindowsFileSystemRead(ctx, d, meta)...)
}

<<<<<<< HEAD
func resourceWindowsFileSystemRead(d *schema.ResourceData, meta interface{}) error {
=======
func resourceWindowsFileSystemUpdate(ctx context.Context, d *schema.ResourceData, meta interface{}) diag.Diagnostics {
	var diags diag.Diagnostics
	conn := meta.(*conns.AWSClient).FSxConn()

	if d.HasChange("tags_all") {
		o, n := d.GetChange("tags_all")

		if err := UpdateTags(ctx, conn, d.Get("arn").(string), o, n); err != nil {
			return sdkdiag.AppendErrorf(diags, "updating FSx Windows File System (%s) tags: %s", d.Get("arn").(string), err)
		}
	}

	if d.HasChange("aliases") {
		o, n := d.GetChange("aliases")

		if err := updateAliases(ctx, conn, d.Id(), o.(*schema.Set), n.(*schema.Set), d.Timeout(schema.TimeoutUpdate)); err != nil {
			return sdkdiag.AppendErrorf(diags, "updating FSx Windows File System (%s) aliases: %s", d.Id(), err)
		}
	}

	if d.HasChangesExcept("tags_all", "aliases") {
		input := &fsx.UpdateFileSystemInput{
			ClientRequestToken:   aws.String(resource.UniqueId()),
			FileSystemId:         aws.String(d.Id()),
			WindowsConfiguration: &fsx.UpdateFileSystemWindowsConfiguration{},
		}

		if d.HasChange("automatic_backup_retention_days") {
			input.WindowsConfiguration.AutomaticBackupRetentionDays = aws.Int64(int64(d.Get("automatic_backup_retention_days").(int)))
		}

		if d.HasChange("throughput_capacity") {
			input.WindowsConfiguration.ThroughputCapacity = aws.Int64(int64(d.Get("throughput_capacity").(int)))
		}

		if d.HasChange("storage_capacity") {
			input.StorageCapacity = aws.Int64(int64(d.Get("storage_capacity").(int)))
		}

		if d.HasChange("daily_automatic_backup_start_time") {
			input.WindowsConfiguration.DailyAutomaticBackupStartTime = aws.String(d.Get("daily_automatic_backup_start_time").(string))
		}

		if d.HasChange("self_managed_active_directory") {
			input.WindowsConfiguration.SelfManagedActiveDirectoryConfiguration = expandSelfManagedActiveDirectoryConfigurationUpdate(d.Get("self_managed_active_directory").([]interface{}))
		}

		if d.HasChange("weekly_maintenance_start_time") {
			input.WindowsConfiguration.WeeklyMaintenanceStartTime = aws.String(d.Get("weekly_maintenance_start_time").(string))
		}

		if d.HasChange("audit_log_configuration") {
			input.WindowsConfiguration.AuditLogConfiguration = expandWindowsAuditLogCreateConfiguration(d.Get("audit_log_configuration").([]interface{}))
		}

		_, err := conn.UpdateFileSystemWithContext(ctx, input)

		if err != nil {
			return sdkdiag.AppendErrorf(diags, "updating FSx Windows File System (%s): %s", d.Id(), err)
		}

		if _, err := waitAdministrativeActionCompleted(ctx, conn, d.Id(), fsx.AdministrativeActionTypeFileSystemUpdate, d.Timeout(schema.TimeoutUpdate)); err != nil {
			return sdkdiag.AppendErrorf(diags, "waiting for FSx Windows File System (%s) update: %s", d.Id(), err)
		}
	}

	return append(diags, resourceWindowsFileSystemRead(ctx, d, meta)...)
}

func resourceWindowsFileSystemRead(ctx context.Context, d *schema.ResourceData, meta interface{}) diag.Diagnostics {
	var diags diag.Diagnostics
>>>>>>> a210df6d
	conn := meta.(*conns.AWSClient).FSxConn()
	defaultTagsConfig := meta.(*conns.AWSClient).DefaultTagsConfig
	ignoreTagsConfig := meta.(*conns.AWSClient).IgnoreTagsConfig

	filesystem, err := FindFileSystemByID(ctx, conn, d.Id())
	if !d.IsNewResource() && tfresource.NotFound(err) {
		log.Printf("[WARN] FSx Windows File System (%s) not found, removing from state", d.Id())
		d.SetId("")
		return diags
	}

	if err != nil {
		return sdkdiag.AppendErrorf(diags, "reading FSx Windows File System (%s): %s", d.Id(), err)
	}

	if filesystem.LustreConfiguration != nil {
		return sdkdiag.AppendErrorf(diags, "expected FSx Windows File System, found FSx Lustre File System: %s", d.Id())
	}

	if filesystem.WindowsConfiguration == nil {
		return sdkdiag.AppendErrorf(diags, "describing FSx Windows File System (%s): empty Windows configuration", d.Id())
	}

	d.Set("active_directory_id", filesystem.WindowsConfiguration.ActiveDirectoryId)
	d.Set("arn", filesystem.ResourceARN)
	d.Set("automatic_backup_retention_days", filesystem.WindowsConfiguration.AutomaticBackupRetentionDays)
	d.Set("copy_tags_to_backups", filesystem.WindowsConfiguration.CopyTagsToBackups)
	d.Set("daily_automatic_backup_start_time", filesystem.WindowsConfiguration.DailyAutomaticBackupStartTime)
	d.Set("deployment_type", filesystem.WindowsConfiguration.DeploymentType)
	d.Set("dns_name", filesystem.DNSName)
	d.Set("id", filesystem.FileSystemId)
	d.Set("kms_key_id", filesystem.KmsKeyId)
	d.Set("owner_id", filesystem.OwnerId)
	d.Set("preferred_subnet_id", filesystem.WindowsConfiguration.PreferredSubnetId)
	d.Set("preferred_file_server_ip", filesystem.WindowsConfiguration.PreferredFileServerIp)
	d.Set("remote_administration_endpoint", filesystem.WindowsConfiguration.RemoteAdministrationEndpoint)
	d.Set("storage_capacity", filesystem.StorageCapacity)
	d.Set("storage_type", filesystem.StorageType)
	d.Set("throughput_capacity", filesystem.WindowsConfiguration.ThroughputCapacity)
	d.Set("vpc_id", filesystem.VpcId)
	d.Set("weekly_maintenance_start_time", filesystem.WindowsConfiguration.WeeklyMaintenanceStartTime)

	if err := d.Set("aliases", aws.StringValueSlice(expandAliasValues(filesystem.WindowsConfiguration.Aliases))); err != nil {
		return sdkdiag.AppendErrorf(diags, "setting aliases: %s", err)
	}

	if err := d.Set("audit_log_configuration", flattenWindowsAuditLogConfiguration(filesystem.WindowsConfiguration.AuditLogConfiguration)); err != nil {
		return fmt.Errorf("error setting audit_log_configuration: %w", err)
	}

	if err := d.Set("network_interface_ids", aws.StringValueSlice(filesystem.NetworkInterfaceIds)); err != nil {
		return sdkdiag.AppendErrorf(diags, "setting network_interface_ids: %s", err)
	}

	if err := d.Set("self_managed_active_directory", flattenSelfManagedActiveDirectoryConfiguration(d, filesystem.WindowsConfiguration.SelfManagedActiveDirectoryConfiguration)); err != nil {
		return sdkdiag.AppendErrorf(diags, "setting self_managed_active_directory: %s", err)
	}

<<<<<<< HEAD
=======
	if err := d.Set("audit_log_configuration", flattenWindowsAuditLogConfiguration(filesystem.WindowsConfiguration.AuditLogConfiguration)); err != nil {
		return sdkdiag.AppendErrorf(diags, "setting audit_log_configuration: %s", err)
	}

	d.Set("storage_capacity", filesystem.StorageCapacity)

>>>>>>> a210df6d
	if err := d.Set("subnet_ids", aws.StringValueSlice(filesystem.SubnetIds)); err != nil {
		return sdkdiag.AppendErrorf(diags, "setting subnet_ids: %s", err)
	}

	tags := KeyValueTags(ctx, filesystem.Tags).IgnoreAWS().IgnoreConfig(ignoreTagsConfig)

	//lintignore:AWSR002
	if err := d.Set("tags", tags.RemoveDefaultConfig(defaultTagsConfig).Map()); err != nil {
		return sdkdiag.AppendErrorf(diags, "setting tags: %s", err)
	}

	if err := d.Set("tags_all", tags.Map()); err != nil {
		return sdkdiag.AppendErrorf(diags, "setting tags_all: %s", err)
	}

<<<<<<< HEAD
	return nil
}

func resourceWindowsFileSystemUpdate(d *schema.ResourceData, meta interface{}) error {
	conn := meta.(*conns.AWSClient).FSxConn()

	if d.HasChange("aliases") {
		o, n := d.GetChange("aliases")

		if err := updateAliases(conn, d.Id(), o.(*schema.Set), n.(*schema.Set), d.Timeout(schema.TimeoutUpdate)); err != nil {
			return fmt.Errorf("error updating FSx Windows File System (%s) aliases: %w", d.Id(), err)
		}
	}

	if d.HasChange("tags_all") {
		o, n := d.GetChange("tags_all")

		if err := UpdateTags(conn, d.Get("arn").(string), o, n); err != nil {
			return fmt.Errorf("error updating FSx Windows File System (%s) tags: %w", d.Get("arn").(string), err)
		}
	}

	if d.HasChangesExcept("tags_all", "aliases") {
		input := &fsx.UpdateFileSystemInput{
			ClientRequestToken:   aws.String(resource.UniqueId()),
			FileSystemId:         aws.String(d.Id()),
			WindowsConfiguration: &fsx.UpdateFileSystemWindowsConfiguration{},
		}

		if d.HasChange("audit_log_configuration") {
			input.WindowsConfiguration.AuditLogConfiguration = expandWindowsAuditLogCreateConfiguration(d.Get("audit_log_configuration").([]interface{}))
		}

		if d.HasChange("automatic_backup_retention_days") {
			input.WindowsConfiguration.AutomaticBackupRetentionDays = aws.Int64(int64(d.Get("automatic_backup_retention_days").(int)))
		}

		if d.HasChange("daily_automatic_backup_start_time") {
			input.WindowsConfiguration.DailyAutomaticBackupStartTime = aws.String(d.Get("daily_automatic_backup_start_time").(string))
		}

		if d.HasChange("self_managed_active_directory") {
			input.WindowsConfiguration.SelfManagedActiveDirectoryConfiguration = expandSelfManagedActiveDirectoryConfigurationUpdate(d.Get("self_managed_active_directory").([]interface{}))
		}

		if d.HasChange("storage_capacity") {
			input.StorageCapacity = aws.Int64(int64(d.Get("storage_capacity").(int)))
		}

		if d.HasChange("throughput_capacity") {
			input.WindowsConfiguration.ThroughputCapacity = aws.Int64(int64(d.Get("throughput_capacity").(int)))
		}

		if d.HasChange("weekly_maintenance_start_time") {
			input.WindowsConfiguration.WeeklyMaintenanceStartTime = aws.String(d.Get("weekly_maintenance_start_time").(string))
		}

		_, err := conn.UpdateFileSystem(input)

		if err != nil {
			return fmt.Errorf("error updating FSx Windows File System (%s): %w", d.Id(), err)
		}

		if _, err := waitAdministrativeActionCompleted(conn, d.Id(), fsx.AdministrativeActionTypeFileSystemUpdate, d.Timeout(schema.TimeoutUpdate)); err != nil {
			return fmt.Errorf("error waiting for FSx Windows File System (%s) update: %w", d.Id(), err)
		}
	}

	return resourceWindowsFileSystemRead(d, meta)
}

func resourceWindowsFileSystemDelete(d *schema.ResourceData, meta interface{}) error {
=======
	d.Set("throughput_capacity", filesystem.WindowsConfiguration.ThroughputCapacity)
	d.Set("vpc_id", filesystem.VpcId)
	d.Set("weekly_maintenance_start_time", filesystem.WindowsConfiguration.WeeklyMaintenanceStartTime)

	return diags
}

func resourceWindowsFileSystemDelete(ctx context.Context, d *schema.ResourceData, meta interface{}) diag.Diagnostics {
	var diags diag.Diagnostics
>>>>>>> a210df6d
	conn := meta.(*conns.AWSClient).FSxConn()

	input := &fsx.DeleteFileSystemInput{
		ClientRequestToken: aws.String(resource.UniqueId()),
		FileSystemId:       aws.String(d.Id()),
		WindowsConfiguration: &fsx.DeleteFileSystemWindowsConfiguration{
			SkipFinalBackup: aws.Bool(d.Get("skip_final_backup").(bool)),
		},
	}

	log.Printf("[DEBUG] Deleting FSx Windows File System: %s", d.Id())
	_, err := conn.DeleteFileSystemWithContext(ctx, input)

	if tfawserr.ErrCodeEquals(err, fsx.ErrCodeFileSystemNotFound) {
		return diags
	}

	if err != nil {
		return sdkdiag.AppendErrorf(diags, "deleting FSx Windows File System (%s): %s", d.Id(), err)
	}

	if _, err := waitFileSystemDeleted(ctx, conn, d.Id(), d.Timeout(schema.TimeoutDelete)); err != nil {
		return sdkdiag.AppendErrorf(diags, "waiting for FSx Windows File System (%s) to delete: %s", d.Id(), err)
	}

	return diags
}

func expandAliasValues(aliases []*fsx.Alias) []*string {
	var alternateDNSNames []*string

	for _, alias := range aliases {
		aName := alias.Name
		alternateDNSNames = append(alternateDNSNames, aName)
	}

	return alternateDNSNames
}

func updateAliases(ctx context.Context, conn *fsx.FSx, identifier string, oldSet *schema.Set, newSet *schema.Set, timeout time.Duration) error {
	if newSet.Len() > 0 {
		if newAliases := newSet.Difference(oldSet); newAliases.Len() > 0 {
			input := &fsx.AssociateFileSystemAliasesInput{
				FileSystemId: aws.String(identifier),
				Aliases:      flex.ExpandStringSet(newAliases),
			}

			_, err := conn.AssociateFileSystemAliasesWithContext(ctx, input)

			if err != nil {
				return fmt.Errorf("error associating aliases to FSx file system (%s): %w", identifier, err)
			}

			if _, err := waitAdministrativeActionCompleted(ctx, conn, identifier, fsx.AdministrativeActionTypeFileSystemAliasAssociation, timeout); err != nil {
				return fmt.Errorf("error waiting for FSx Windows File System (%s) alias to be associated: %w", identifier, err)
			}
		}
	}

	if oldSet.Len() > 0 {
		if oldAliases := oldSet.Difference(newSet); oldAliases.Len() > 0 {
			input := &fsx.DisassociateFileSystemAliasesInput{
				FileSystemId: aws.String(identifier),
				Aliases:      flex.ExpandStringSet(oldAliases),
			}

			_, err := conn.DisassociateFileSystemAliasesWithContext(ctx, input)

			if err != nil {
				return fmt.Errorf("error disassociating aliases from FSx file system (%s): %w", identifier, err)
			}

			if _, err := waitAdministrativeActionCompleted(ctx, conn, identifier, fsx.AdministrativeActionTypeFileSystemAliasDisassociation, timeout); err != nil {
				return fmt.Errorf("error waiting for FSx Windows File System (%s) alias to be disassociated: %w", identifier, err)
			}
		}
	}

	return nil
}

func expandSelfManagedActiveDirectoryConfigurationCreate(l []interface{}) *fsx.SelfManagedActiveDirectoryConfiguration {
	if len(l) == 0 || l[0] == nil {
		return nil
	}

	data := l[0].(map[string]interface{})
	req := &fsx.SelfManagedActiveDirectoryConfiguration{
		DomainName: aws.String(data["domain_name"].(string)),
		DnsIps:     flex.ExpandStringSet(data["dns_ips"].(*schema.Set)),
		Password:   aws.String(data["password"].(string)),
		UserName:   aws.String(data["username"].(string)),
	}

	if v, ok := data["file_system_administrators_group"]; ok && v.(string) != "" {
		req.FileSystemAdministratorsGroup = aws.String(v.(string))
	}

	if v, ok := data["organizational_unit_distinguished_name"]; ok && v.(string) != "" {
		req.OrganizationalUnitDistinguishedName = aws.String(v.(string))
	}

	return req
}

func expandSelfManagedActiveDirectoryConfigurationUpdate(l []interface{}) *fsx.SelfManagedActiveDirectoryConfigurationUpdates {
	if len(l) == 0 || l[0] == nil {
		return nil
	}

	data := l[0].(map[string]interface{})
	req := &fsx.SelfManagedActiveDirectoryConfigurationUpdates{}

	if v, ok := data["dns_ips"].(*schema.Set); ok && v.Len() > 0 {
		req.DnsIps = flex.ExpandStringSet(v)
	}

	if v, ok := data["password"].(string); ok && v != "" {
		req.Password = aws.String(v)
	}

	if v, ok := data["username"].(string); ok && v != "" {
		req.UserName = aws.String(v)
	}

	return req
}

func flattenSelfManagedActiveDirectoryConfiguration(d *schema.ResourceData, adopts *fsx.SelfManagedActiveDirectoryAttributes) []map[string]interface{} {
	if adopts == nil {
		return []map[string]interface{}{}
	}

	// Since we are in a configuration block and the FSx API does not return
	// the password, we need to set the value if we can or Terraform will
	// show a difference for the argument from empty string to the value.
	// This is not a pattern that should be used normally.
	// See also: flattenEmrKerberosAttributes

	m := map[string]interface{}{
		"dns_ips":                                aws.StringValueSlice(adopts.DnsIps),
		"domain_name":                            aws.StringValue(adopts.DomainName),
		"file_system_administrators_group":       aws.StringValue(adopts.FileSystemAdministratorsGroup),
		"organizational_unit_distinguished_name": aws.StringValue(adopts.OrganizationalUnitDistinguishedName),
		"password":                               d.Get("self_managed_active_directory.0.password").(string),
		"username":                               aws.StringValue(adopts.UserName),
	}

	return []map[string]interface{}{m}
}

func expandWindowsAuditLogCreateConfiguration(l []interface{}) *fsx.WindowsAuditLogCreateConfiguration {
	if len(l) == 0 || l[0] == nil {
		return nil
	}

	data := l[0].(map[string]interface{})
	req := &fsx.WindowsAuditLogCreateConfiguration{
		FileAccessAuditLogLevel:      aws.String(data["file_access_audit_log_level"].(string)),
		FileShareAccessAuditLogLevel: aws.String(data["file_share_access_audit_log_level"].(string)),
	}

	if v, ok := data["audit_log_destination"].(string); ok && v != "" {
		req.AuditLogDestination = aws.String(windowsAuditLogStateFunc(v))
	}

	return req
}

func flattenWindowsAuditLogConfiguration(adopts *fsx.WindowsAuditLogConfiguration) []map[string]interface{} {
	if adopts == nil {
		return []map[string]interface{}{}
	}

	m := map[string]interface{}{
		"file_access_audit_log_level":       aws.StringValue(adopts.FileAccessAuditLogLevel),
		"file_share_access_audit_log_level": aws.StringValue(adopts.FileShareAccessAuditLogLevel),
	}

	if adopts.AuditLogDestination != nil {
		m["audit_log_destination"] = aws.StringValue(adopts.AuditLogDestination)
	}

	return []map[string]interface{}{m}
}

func windowsAuditLogStateFunc(v interface{}) string {
	value := v.(string)
	// API returns the specific log stream arn instead of provided log group
	logArn, _ := arn.Parse(value)
	if logArn.Service == "logs" {
		parts := strings.SplitN(logArn.Resource, ":", 3)
		if len(parts) == 3 {
			return strings.TrimSuffix(value, fmt.Sprintf(":%s", parts[2]))
		} else {
			return value
		}
	}
	return value
}<|MERGE_RESOLUTION|>--- conflicted
+++ resolved
@@ -352,14 +352,14 @@
 		backupInput.StorageType = aws.String(v.(string))
 	}
 
+	if len(tags) > 0 {
+		input.Tags = Tags(tags.IgnoreAWS())
+		backupInput.Tags = Tags(tags.IgnoreAWS())
+	}
+
 	if v, ok := d.GetOk("weekly_maintenance_start_time"); ok {
 		input.WindowsConfiguration.WeeklyMaintenanceStartTime = aws.String(v.(string))
 		backupInput.WindowsConfiguration.WeeklyMaintenanceStartTime = aws.String(v.(string))
-	}
-
-	if len(tags) > 0 {
-		input.Tags = Tags(tags.IgnoreAWS())
-		backupInput.Tags = Tags(tags.IgnoreAWS())
 	}
 
 	if v, ok := d.GetOk("backup_id"); ok {
@@ -391,81 +391,8 @@
 	return append(diags, resourceWindowsFileSystemRead(ctx, d, meta)...)
 }
 
-<<<<<<< HEAD
-func resourceWindowsFileSystemRead(d *schema.ResourceData, meta interface{}) error {
-=======
-func resourceWindowsFileSystemUpdate(ctx context.Context, d *schema.ResourceData, meta interface{}) diag.Diagnostics {
-	var diags diag.Diagnostics
-	conn := meta.(*conns.AWSClient).FSxConn()
-
-	if d.HasChange("tags_all") {
-		o, n := d.GetChange("tags_all")
-
-		if err := UpdateTags(ctx, conn, d.Get("arn").(string), o, n); err != nil {
-			return sdkdiag.AppendErrorf(diags, "updating FSx Windows File System (%s) tags: %s", d.Get("arn").(string), err)
-		}
-	}
-
-	if d.HasChange("aliases") {
-		o, n := d.GetChange("aliases")
-
-		if err := updateAliases(ctx, conn, d.Id(), o.(*schema.Set), n.(*schema.Set), d.Timeout(schema.TimeoutUpdate)); err != nil {
-			return sdkdiag.AppendErrorf(diags, "updating FSx Windows File System (%s) aliases: %s", d.Id(), err)
-		}
-	}
-
-	if d.HasChangesExcept("tags_all", "aliases") {
-		input := &fsx.UpdateFileSystemInput{
-			ClientRequestToken:   aws.String(resource.UniqueId()),
-			FileSystemId:         aws.String(d.Id()),
-			WindowsConfiguration: &fsx.UpdateFileSystemWindowsConfiguration{},
-		}
-
-		if d.HasChange("automatic_backup_retention_days") {
-			input.WindowsConfiguration.AutomaticBackupRetentionDays = aws.Int64(int64(d.Get("automatic_backup_retention_days").(int)))
-		}
-
-		if d.HasChange("throughput_capacity") {
-			input.WindowsConfiguration.ThroughputCapacity = aws.Int64(int64(d.Get("throughput_capacity").(int)))
-		}
-
-		if d.HasChange("storage_capacity") {
-			input.StorageCapacity = aws.Int64(int64(d.Get("storage_capacity").(int)))
-		}
-
-		if d.HasChange("daily_automatic_backup_start_time") {
-			input.WindowsConfiguration.DailyAutomaticBackupStartTime = aws.String(d.Get("daily_automatic_backup_start_time").(string))
-		}
-
-		if d.HasChange("self_managed_active_directory") {
-			input.WindowsConfiguration.SelfManagedActiveDirectoryConfiguration = expandSelfManagedActiveDirectoryConfigurationUpdate(d.Get("self_managed_active_directory").([]interface{}))
-		}
-
-		if d.HasChange("weekly_maintenance_start_time") {
-			input.WindowsConfiguration.WeeklyMaintenanceStartTime = aws.String(d.Get("weekly_maintenance_start_time").(string))
-		}
-
-		if d.HasChange("audit_log_configuration") {
-			input.WindowsConfiguration.AuditLogConfiguration = expandWindowsAuditLogCreateConfiguration(d.Get("audit_log_configuration").([]interface{}))
-		}
-
-		_, err := conn.UpdateFileSystemWithContext(ctx, input)
-
-		if err != nil {
-			return sdkdiag.AppendErrorf(diags, "updating FSx Windows File System (%s): %s", d.Id(), err)
-		}
-
-		if _, err := waitAdministrativeActionCompleted(ctx, conn, d.Id(), fsx.AdministrativeActionTypeFileSystemUpdate, d.Timeout(schema.TimeoutUpdate)); err != nil {
-			return sdkdiag.AppendErrorf(diags, "waiting for FSx Windows File System (%s) update: %s", d.Id(), err)
-		}
-	}
-
-	return append(diags, resourceWindowsFileSystemRead(ctx, d, meta)...)
-}
-
 func resourceWindowsFileSystemRead(ctx context.Context, d *schema.ResourceData, meta interface{}) diag.Diagnostics {
 	var diags diag.Diagnostics
->>>>>>> a210df6d
 	conn := meta.(*conns.AWSClient).FSxConn()
 	defaultTagsConfig := meta.(*conns.AWSClient).DefaultTagsConfig
 	ignoreTagsConfig := meta.(*conns.AWSClient).IgnoreTagsConfig
@@ -513,7 +440,7 @@
 	}
 
 	if err := d.Set("audit_log_configuration", flattenWindowsAuditLogConfiguration(filesystem.WindowsConfiguration.AuditLogConfiguration)); err != nil {
-		return fmt.Errorf("error setting audit_log_configuration: %w", err)
+		return sdkdiag.AppendErrorf(diags, "error setting audit_log_configuration: %s", err)
 	}
 
 	if err := d.Set("network_interface_ids", aws.StringValueSlice(filesystem.NetworkInterfaceIds)); err != nil {
@@ -524,15 +451,6 @@
 		return sdkdiag.AppendErrorf(diags, "setting self_managed_active_directory: %s", err)
 	}
 
-<<<<<<< HEAD
-=======
-	if err := d.Set("audit_log_configuration", flattenWindowsAuditLogConfiguration(filesystem.WindowsConfiguration.AuditLogConfiguration)); err != nil {
-		return sdkdiag.AppendErrorf(diags, "setting audit_log_configuration: %s", err)
-	}
-
-	d.Set("storage_capacity", filesystem.StorageCapacity)
-
->>>>>>> a210df6d
 	if err := d.Set("subnet_ids", aws.StringValueSlice(filesystem.SubnetIds)); err != nil {
 		return sdkdiag.AppendErrorf(diags, "setting subnet_ids: %s", err)
 	}
@@ -548,26 +466,26 @@
 		return sdkdiag.AppendErrorf(diags, "setting tags_all: %s", err)
 	}
 
-<<<<<<< HEAD
-	return nil
-}
-
-func resourceWindowsFileSystemUpdate(d *schema.ResourceData, meta interface{}) error {
+	return diags
+}
+
+func resourceWindowsFileSystemUpdate(ctx context.Context, d *schema.ResourceData, meta interface{}) diag.Diagnostics {
+	var diags diag.Diagnostics
 	conn := meta.(*conns.AWSClient).FSxConn()
 
 	if d.HasChange("aliases") {
 		o, n := d.GetChange("aliases")
 
-		if err := updateAliases(conn, d.Id(), o.(*schema.Set), n.(*schema.Set), d.Timeout(schema.TimeoutUpdate)); err != nil {
-			return fmt.Errorf("error updating FSx Windows File System (%s) aliases: %w", d.Id(), err)
+		if err := updateAliases(ctx, conn, d.Id(), o.(*schema.Set), n.(*schema.Set), d.Timeout(schema.TimeoutUpdate)); err != nil {
+			return sdkdiag.AppendErrorf(diags, "updating FSx Windows File System (%s) aliases: %s", d.Id(), err)
 		}
 	}
 
 	if d.HasChange("tags_all") {
 		o, n := d.GetChange("tags_all")
 
-		if err := UpdateTags(conn, d.Get("arn").(string), o, n); err != nil {
-			return fmt.Errorf("error updating FSx Windows File System (%s) tags: %w", d.Get("arn").(string), err)
+		if err := UpdateTags(ctx, conn, d.Get("arn").(string), o, n); err != nil {
+			return sdkdiag.AppendErrorf(diags, "updating FSx Windows File System (%s) tags: %s", d.Get("arn").(string), err)
 		}
 	}
 
@@ -606,32 +524,22 @@
 			input.WindowsConfiguration.WeeklyMaintenanceStartTime = aws.String(d.Get("weekly_maintenance_start_time").(string))
 		}
 
-		_, err := conn.UpdateFileSystem(input)
+		_, err := conn.UpdateFileSystemWithContext(ctx, input)
 
 		if err != nil {
-			return fmt.Errorf("error updating FSx Windows File System (%s): %w", d.Id(), err)
-		}
-
-		if _, err := waitAdministrativeActionCompleted(conn, d.Id(), fsx.AdministrativeActionTypeFileSystemUpdate, d.Timeout(schema.TimeoutUpdate)); err != nil {
-			return fmt.Errorf("error waiting for FSx Windows File System (%s) update: %w", d.Id(), err)
-		}
-	}
-
-	return resourceWindowsFileSystemRead(d, meta)
-}
-
-func resourceWindowsFileSystemDelete(d *schema.ResourceData, meta interface{}) error {
-=======
-	d.Set("throughput_capacity", filesystem.WindowsConfiguration.ThroughputCapacity)
-	d.Set("vpc_id", filesystem.VpcId)
-	d.Set("weekly_maintenance_start_time", filesystem.WindowsConfiguration.WeeklyMaintenanceStartTime)
-
-	return diags
+			return sdkdiag.AppendErrorf(diags, "updating FSx Windows File System (%s): %s", d.Id(), err)
+		}
+
+		if _, err := waitAdministrativeActionCompleted(ctx, conn, d.Id(), fsx.AdministrativeActionTypeFileSystemUpdate, d.Timeout(schema.TimeoutUpdate)); err != nil {
+			return sdkdiag.AppendErrorf(diags, "waiting for FSx Windows File System (%s) update: %s", d.Id(), err)
+		}
+	}
+
+	return append(diags, resourceWindowsFileSystemRead(ctx, d, meta)...)
 }
 
 func resourceWindowsFileSystemDelete(ctx context.Context, d *schema.ResourceData, meta interface{}) diag.Diagnostics {
 	var diags diag.Diagnostics
->>>>>>> a210df6d
 	conn := meta.(*conns.AWSClient).FSxConn()
 
 	input := &fsx.DeleteFileSystemInput{
