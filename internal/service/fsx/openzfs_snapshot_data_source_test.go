package fsx_test

import (
	"fmt"
	"testing"

	"github.com/aws/aws-sdk-go/service/fsx"
	sdkacctest "github.com/hashicorp/terraform-plugin-sdk/v2/helper/acctest"
	"github.com/hashicorp/terraform-plugin-sdk/v2/helper/resource"
	"github.com/hashicorp/terraform-provider-aws/internal/acctest"
)

func TestAccFSxOpenzfsSnapshotDataSource_basic(t *testing.T) {
	ctx := acctest.Context(t)
	dataSourceName := "data.aws_fsx_openzfs_snapshot.test"
	resourceName := "aws_fsx_openzfs_snapshot.test"
	mostRecentResourceName := "aws_fsx_openzfs_snapshot.latest"
	rName := sdkacctest.RandomWithPrefix(acctest.ResourcePrefix)
	rName2 := sdkacctest.RandomWithPrefix(acctest.ResourcePrefix)

	resource.ParallelTest(t, resource.TestCase{
<<<<<<< HEAD
		PreCheck:                 func() { acctest.PreCheck(ctx, t); acctest.PreCheckPartitionHasService(fsx.EndpointsID, t) },
=======
		PreCheck:                 func() { acctest.PreCheck(t); acctest.PreCheckPartitionHasService(t, fsx.EndpointsID) },
>>>>>>> 78d002fe
		ErrorCheck:               acctest.ErrorCheck(t, fsx.EndpointsID),
		ProtoV5ProviderFactories: acctest.ProtoV5ProviderFactories,
		CheckDestroy:             testAccCheckOpenzfsSnapshotDestroy(ctx),
		Steps: []resource.TestStep{
			{
				Config: testAccOpenzfsSnapshotDataSourceConfig_basic(rName),
				Check: resource.ComposeTestCheckFunc(
					resource.TestCheckResourceAttrPair(dataSourceName, "arn", resourceName, "arn"),
					resource.TestCheckResourceAttrPair(dataSourceName, "creation_time", resourceName, "creation_time"),
					resource.TestCheckResourceAttrPair(dataSourceName, "id", resourceName, "id"),
					resource.TestCheckResourceAttrPair(dataSourceName, "name", resourceName, "name"),
					resource.TestCheckResourceAttrPair(dataSourceName, "tags.%", resourceName, "tags.%"),
					resource.TestCheckResourceAttrPair(dataSourceName, "volume_id", resourceName, "volume_id"),
				),
			},
			{
				Config: testAccOpenzfsSnapshotDataSourceConfig_tags1(rName, "key1", "value1"),
				Check: resource.ComposeTestCheckFunc(
					resource.TestCheckResourceAttrPair(dataSourceName, "tags.%", resourceName, "tags.%"),
					resource.TestCheckResourceAttr(dataSourceName, "tags.%", "1"),
					resource.TestCheckResourceAttr(dataSourceName, "tags.key1", "value1"),
				),
			},
			{
				Config: testAccOpenzfsSnapshotDataSourceConfig_tags2(rName, "key1", "value1updated", "key2", "value2"),
				Check: resource.ComposeTestCheckFunc(
					resource.TestCheckResourceAttrPair(dataSourceName, "tags.%", resourceName, "tags.%"),
					resource.TestCheckResourceAttr(dataSourceName, "tags.%", "2"),
					resource.TestCheckResourceAttr(dataSourceName, "tags.key1", "value1updated"),
					resource.TestCheckResourceAttr(dataSourceName, "tags.key2", "value2"),
				),
			},
			{
				Config: testAccOpenzfsSnapshotDataSourceConfig_tags1(rName, "key2", "value2"),
				Check: resource.ComposeTestCheckFunc(
					resource.TestCheckResourceAttrPair(dataSourceName, "tags.%", resourceName, "tags.%"),
					resource.TestCheckResourceAttr(dataSourceName, "tags.%", "1"),
					resource.TestCheckResourceAttr(dataSourceName, "tags.key2", "value2"),
				),
			},
			{
				Config: testAccOpenzfsSnapshotDataSourceConfig_filterFileSystemId(rName),
				Check: resource.ComposeTestCheckFunc(
					resource.TestCheckResourceAttrPair(dataSourceName, "arn", resourceName, "arn"),
					resource.TestCheckResourceAttrPair(dataSourceName, "creation_time", resourceName, "creation_time"),
					resource.TestCheckResourceAttrPair(dataSourceName, "id", resourceName, "id"),
					resource.TestCheckResourceAttrPair(dataSourceName, "name", resourceName, "name"),
					resource.TestCheckResourceAttrPair(dataSourceName, "tags.%", resourceName, "tags.%"),
					resource.TestCheckResourceAttrPair(dataSourceName, "volume_id", resourceName, "volume_id"),
				),
			},
			{
				Config: testAccOpenzfsSnapshotDataSourceConfig_filterVolumeId(rName),
				Check: resource.ComposeTestCheckFunc(
					resource.TestCheckResourceAttrPair(dataSourceName, "arn", resourceName, "arn"),
					resource.TestCheckResourceAttrPair(dataSourceName, "creation_time", resourceName, "creation_time"),
					resource.TestCheckResourceAttrPair(dataSourceName, "id", resourceName, "id"),
					resource.TestCheckResourceAttrPair(dataSourceName, "name", resourceName, "name"),
					resource.TestCheckResourceAttrPair(dataSourceName, "tags.%", resourceName, "tags.%"),
					resource.TestCheckResourceAttrPair(dataSourceName, "volume_id", resourceName, "volume_id"),
				),
			},
			{
				Config: testAccOpenzfsSnapshotDataSourceConfig_mostRecent(rName, rName2),
				Check: resource.ComposeTestCheckFunc(
					resource.TestCheckResourceAttrPair(dataSourceName, "arn", mostRecentResourceName, "arn"),
					resource.TestCheckResourceAttrPair(dataSourceName, "creation_time", mostRecentResourceName, "creation_time"),
					resource.TestCheckResourceAttrPair(dataSourceName, "id", mostRecentResourceName, "id"),
					resource.TestCheckResourceAttrPair(dataSourceName, "name", mostRecentResourceName, "name"),
					resource.TestCheckResourceAttrPair(dataSourceName, "tags.%", mostRecentResourceName, "tags.%"),
					resource.TestCheckResourceAttrPair(dataSourceName, "volume_id", mostRecentResourceName, "volume_id"),
				),
			},
		},
	})
}

func testAccOpenzfsSnapshotDataSourceBaseConfig(rName string) string {
	return acctest.ConfigCompose(acctest.ConfigAvailableAZsNoOptIn(), fmt.Sprintf(`
resource "aws_vpc" "test" {
  cidr_block = "10.0.0.0/16"
}

resource "aws_subnet" "test1" {
  vpc_id            = aws_vpc.test.id
  cidr_block        = "10.0.1.0/24"
  availability_zone = data.aws_availability_zones.available.names[0]
}

resource "aws_fsx_openzfs_file_system" "test" {
  storage_capacity    = 64
  subnet_ids          = [aws_subnet.test1.id]
  deployment_type     = "SINGLE_AZ_1"
  throughput_capacity = 64

  tags = {
    Name = %[1]q
  }
}
`, rName))
}

func testAccOpenzfsSnapshotDataSourceConfig_basic(rName string) string {
	return acctest.ConfigCompose(testAccOpenzfsSnapshotDataSourceBaseConfig(rName), fmt.Sprintf(`
resource "aws_fsx_openzfs_snapshot" "test" {
  name      = %[1]q
  volume_id = aws_fsx_openzfs_file_system.test.root_volume_id
}

data "aws_fsx_openzfs_snapshot" "test" {
  snapshot_ids = [aws_fsx_openzfs_snapshot.test.id]
}
`, rName))
}

func testAccOpenzfsSnapshotDataSourceConfig_tags1(rName string, tagKey1, tagValue1 string) string {
	return acctest.ConfigCompose(testAccOpenzfsSnapshotDataSourceBaseConfig(rName), fmt.Sprintf(`
resource "aws_fsx_openzfs_snapshot" "test" {
  name      = %[1]q
  volume_id = aws_fsx_openzfs_file_system.test.root_volume_id

  tags = {
    %[2]q = %[3]q
  }
}

data "aws_fsx_openzfs_snapshot" "test" {
  snapshot_ids = [aws_fsx_openzfs_snapshot.test.id]
}
`, rName, tagKey1, tagValue1))
}

func testAccOpenzfsSnapshotDataSourceConfig_tags2(rName string, tagKey1, tagValue1, tagKey2, tagValue2 string) string {
	return acctest.ConfigCompose(testAccOpenzfsSnapshotDataSourceBaseConfig(rName), fmt.Sprintf(`
resource "aws_fsx_openzfs_snapshot" "test" {
  name      = %[1]q
  volume_id = aws_fsx_openzfs_file_system.test.root_volume_id

  tags = {
    %[2]q = %[3]q
    %[4]q = %[5]q
  }
}

data "aws_fsx_openzfs_snapshot" "test" {
  snapshot_ids = [aws_fsx_openzfs_snapshot.test.id]
}
`, rName, tagKey1, tagValue1, tagKey2, tagValue2))
}

func testAccOpenzfsSnapshotDataSourceConfig_filterFileSystemId(rName string) string {
	return acctest.ConfigCompose(testAccOpenzfsSnapshotDataSourceBaseConfig(rName), fmt.Sprintf(`
resource "aws_fsx_openzfs_snapshot" "test" {
  name      = %[1]q
  volume_id = aws_fsx_openzfs_file_system.test.root_volume_id
}

data "aws_fsx_openzfs_snapshot" "test" {
  filter {
    name   = "file-system-id"
    values = [aws_fsx_openzfs_file_system.test.id]
  }
}
`, rName))
}

func testAccOpenzfsSnapshotDataSourceConfig_filterVolumeId(rName string) string {
	return acctest.ConfigCompose(testAccOpenzfsSnapshotDataSourceBaseConfig(rName), fmt.Sprintf(`
resource "aws_fsx_openzfs_snapshot" "test" {
  name      = %[1]q
  volume_id = aws_fsx_openzfs_file_system.test.root_volume_id
}

data "aws_fsx_openzfs_snapshot" "test" {
  filter {
    name   = "volume-id"
    values = [aws_fsx_openzfs_file_system.test.root_volume_id]
  }
}
`, rName))
}

func testAccOpenzfsSnapshotDataSourceConfig_mostRecent(rName, rName2 string) string {
	return acctest.ConfigCompose(testAccOpenzfsSnapshotDataSourceBaseConfig(rName), fmt.Sprintf(`
resource "aws_fsx_openzfs_snapshot" "test" {
  name      = %[1]q
  volume_id = aws_fsx_openzfs_file_system.test.root_volume_id
}

resource "aws_fsx_openzfs_snapshot" "latest" {
  # Ensure that this snapshot is created after the other.
  name      = %[2]q
  volume_id = aws_fsx_openzfs_snapshot.test.volume_id
}

data "aws_fsx_openzfs_snapshot" "test" {
  most_recent = true
  filter {
    name   = "volume-id"
    values = [aws_fsx_openzfs_file_system.test.root_volume_id]
  }
  depends_on = [aws_fsx_openzfs_snapshot.test, aws_fsx_openzfs_snapshot.latest]
}
`, rName, rName2))
}<|MERGE_RESOLUTION|>--- conflicted
+++ resolved
@@ -19,11 +19,7 @@
 	rName2 := sdkacctest.RandomWithPrefix(acctest.ResourcePrefix)
 
 	resource.ParallelTest(t, resource.TestCase{
-<<<<<<< HEAD
-		PreCheck:                 func() { acctest.PreCheck(ctx, t); acctest.PreCheckPartitionHasService(fsx.EndpointsID, t) },
-=======
-		PreCheck:                 func() { acctest.PreCheck(t); acctest.PreCheckPartitionHasService(t, fsx.EndpointsID) },
->>>>>>> 78d002fe
+		PreCheck:                 func() { acctest.PreCheck(ctx, t); acctest.PreCheckPartitionHasService(t, fsx.EndpointsID) },
 		ErrorCheck:               acctest.ErrorCheck(t, fsx.EndpointsID),
 		ProtoV5ProviderFactories: acctest.ProtoV5ProviderFactories,
 		CheckDestroy:             testAccCheckOpenzfsSnapshotDestroy(ctx),
