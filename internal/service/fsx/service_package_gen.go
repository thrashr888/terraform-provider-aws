--- conflicted
+++ resolved
@@ -30,16 +30,12 @@
 			Factory:  dataSourceONTAPFileSystem,
 			TypeName: "aws_fsx_ontap_file_system",
 			Name:     "ONTAP File System",
-<<<<<<< HEAD
-			Tags:     &inttypes.ServicePackageResourceTags{},
-			Region: &inttypes.ServicePackageResourceRegion{
-				IsGlobal:                      false,
-				IsOverrideEnabled:             true,
-				IsValidateOverrideInPartition: true,
-			},
-=======
-			Tags:     unique.Make(types.ServicePackageResourceTags{}),
->>>>>>> 45438b17
+			Tags:     unique.Make(inttypes.ServicePackageResourceTags{}),
+			Region: &inttypes.ServicePackageResourceRegion{
+				IsGlobal:                      false,
+				IsOverrideEnabled:             true,
+				IsValidateOverrideInPartition: true,
+			},
 		},
 		{
 			Factory:  dataSourceONTAPStorageVirtualMachine,
@@ -90,210 +86,144 @@
 			Factory:  resourceBackup,
 			TypeName: "aws_fsx_backup",
 			Name:     "Backup",
-<<<<<<< HEAD
-			Tags: &inttypes.ServicePackageResourceTags{
-				IdentifierAttribute: names.AttrARN,
-			},
-			Region: &inttypes.ServicePackageResourceRegion{
-				IsGlobal:                      false,
-				IsOverrideEnabled:             true,
-				IsValidateOverrideInPartition: true,
-			},
-=======
-			Tags: unique.Make(types.ServicePackageResourceTags{
-				IdentifierAttribute: names.AttrARN,
-			}),
->>>>>>> 45438b17
+			Tags: unique.Make(inttypes.ServicePackageResourceTags{
+				IdentifierAttribute: names.AttrARN,
+			}),
+			Region: &inttypes.ServicePackageResourceRegion{
+				IsGlobal:                      false,
+				IsOverrideEnabled:             true,
+				IsValidateOverrideInPartition: true,
+			},
 		},
 		{
 			Factory:  resourceDataRepositoryAssociation,
 			TypeName: "aws_fsx_data_repository_association",
 			Name:     "Data Repository Association",
-<<<<<<< HEAD
-			Tags: &inttypes.ServicePackageResourceTags{
-				IdentifierAttribute: names.AttrARN,
-			},
-			Region: &inttypes.ServicePackageResourceRegion{
-				IsGlobal:                      false,
-				IsOverrideEnabled:             true,
-				IsValidateOverrideInPartition: true,
-			},
-=======
-			Tags: unique.Make(types.ServicePackageResourceTags{
-				IdentifierAttribute: names.AttrARN,
-			}),
->>>>>>> 45438b17
+			Tags: unique.Make(inttypes.ServicePackageResourceTags{
+				IdentifierAttribute: names.AttrARN,
+			}),
+			Region: &inttypes.ServicePackageResourceRegion{
+				IsGlobal:                      false,
+				IsOverrideEnabled:             true,
+				IsValidateOverrideInPartition: true,
+			},
 		},
 		{
 			Factory:  resourceFileCache,
 			TypeName: "aws_fsx_file_cache",
 			Name:     "File Cache",
-<<<<<<< HEAD
-			Tags: &inttypes.ServicePackageResourceTags{
-				IdentifierAttribute: names.AttrARN,
-			},
-			Region: &inttypes.ServicePackageResourceRegion{
-				IsGlobal:                      false,
-				IsOverrideEnabled:             true,
-				IsValidateOverrideInPartition: true,
-			},
-=======
-			Tags: unique.Make(types.ServicePackageResourceTags{
-				IdentifierAttribute: names.AttrARN,
-			}),
->>>>>>> 45438b17
+			Tags: unique.Make(inttypes.ServicePackageResourceTags{
+				IdentifierAttribute: names.AttrARN,
+			}),
+			Region: &inttypes.ServicePackageResourceRegion{
+				IsGlobal:                      false,
+				IsOverrideEnabled:             true,
+				IsValidateOverrideInPartition: true,
+			},
 		},
 		{
 			Factory:  resourceLustreFileSystem,
 			TypeName: "aws_fsx_lustre_file_system",
 			Name:     "Lustre File System",
-<<<<<<< HEAD
-			Tags: &inttypes.ServicePackageResourceTags{
-				IdentifierAttribute: names.AttrARN,
-			},
-			Region: &inttypes.ServicePackageResourceRegion{
-				IsGlobal:                      false,
-				IsOverrideEnabled:             true,
-				IsValidateOverrideInPartition: true,
-			},
-=======
-			Tags: unique.Make(types.ServicePackageResourceTags{
-				IdentifierAttribute: names.AttrARN,
-			}),
->>>>>>> 45438b17
+			Tags: unique.Make(inttypes.ServicePackageResourceTags{
+				IdentifierAttribute: names.AttrARN,
+			}),
+			Region: &inttypes.ServicePackageResourceRegion{
+				IsGlobal:                      false,
+				IsOverrideEnabled:             true,
+				IsValidateOverrideInPartition: true,
+			},
 		},
 		{
 			Factory:  resourceONTAPFileSystem,
 			TypeName: "aws_fsx_ontap_file_system",
 			Name:     "ONTAP File System",
-<<<<<<< HEAD
-			Tags: &inttypes.ServicePackageResourceTags{
-				IdentifierAttribute: names.AttrARN,
-			},
-			Region: &inttypes.ServicePackageResourceRegion{
-				IsGlobal:                      false,
-				IsOverrideEnabled:             true,
-				IsValidateOverrideInPartition: true,
-			},
-=======
-			Tags: unique.Make(types.ServicePackageResourceTags{
-				IdentifierAttribute: names.AttrARN,
-			}),
->>>>>>> 45438b17
+			Tags: unique.Make(inttypes.ServicePackageResourceTags{
+				IdentifierAttribute: names.AttrARN,
+			}),
+			Region: &inttypes.ServicePackageResourceRegion{
+				IsGlobal:                      false,
+				IsOverrideEnabled:             true,
+				IsValidateOverrideInPartition: true,
+			},
 		},
 		{
 			Factory:  resourceONTAPStorageVirtualMachine,
 			TypeName: "aws_fsx_ontap_storage_virtual_machine",
 			Name:     "ONTAP Storage Virtual Machine",
-<<<<<<< HEAD
-			Tags: &inttypes.ServicePackageResourceTags{
-				IdentifierAttribute: names.AttrARN,
-			},
-			Region: &inttypes.ServicePackageResourceRegion{
-				IsGlobal:                      false,
-				IsOverrideEnabled:             true,
-				IsValidateOverrideInPartition: true,
-			},
-=======
-			Tags: unique.Make(types.ServicePackageResourceTags{
-				IdentifierAttribute: names.AttrARN,
-			}),
->>>>>>> 45438b17
+			Tags: unique.Make(inttypes.ServicePackageResourceTags{
+				IdentifierAttribute: names.AttrARN,
+			}),
+			Region: &inttypes.ServicePackageResourceRegion{
+				IsGlobal:                      false,
+				IsOverrideEnabled:             true,
+				IsValidateOverrideInPartition: true,
+			},
 		},
 		{
 			Factory:  resourceONTAPVolume,
 			TypeName: "aws_fsx_ontap_volume",
 			Name:     "ONTAP Volume",
-<<<<<<< HEAD
-			Tags: &inttypes.ServicePackageResourceTags{
-				IdentifierAttribute: names.AttrARN,
-			},
-			Region: &inttypes.ServicePackageResourceRegion{
-				IsGlobal:                      false,
-				IsOverrideEnabled:             true,
-				IsValidateOverrideInPartition: true,
-			},
-=======
-			Tags: unique.Make(types.ServicePackageResourceTags{
-				IdentifierAttribute: names.AttrARN,
-			}),
->>>>>>> 45438b17
+			Tags: unique.Make(inttypes.ServicePackageResourceTags{
+				IdentifierAttribute: names.AttrARN,
+			}),
+			Region: &inttypes.ServicePackageResourceRegion{
+				IsGlobal:                      false,
+				IsOverrideEnabled:             true,
+				IsValidateOverrideInPartition: true,
+			},
 		},
 		{
 			Factory:  resourceOpenZFSFileSystem,
 			TypeName: "aws_fsx_openzfs_file_system",
 			Name:     "OpenZFS File System",
-<<<<<<< HEAD
-			Tags: &inttypes.ServicePackageResourceTags{
-				IdentifierAttribute: names.AttrARN,
-			},
-			Region: &inttypes.ServicePackageResourceRegion{
-				IsGlobal:                      false,
-				IsOverrideEnabled:             true,
-				IsValidateOverrideInPartition: true,
-			},
-=======
-			Tags: unique.Make(types.ServicePackageResourceTags{
-				IdentifierAttribute: names.AttrARN,
-			}),
->>>>>>> 45438b17
+			Tags: unique.Make(inttypes.ServicePackageResourceTags{
+				IdentifierAttribute: names.AttrARN,
+			}),
+			Region: &inttypes.ServicePackageResourceRegion{
+				IsGlobal:                      false,
+				IsOverrideEnabled:             true,
+				IsValidateOverrideInPartition: true,
+			},
 		},
 		{
 			Factory:  resourceOpenZFSSnapshot,
 			TypeName: "aws_fsx_openzfs_snapshot",
 			Name:     "OpenZFS Snapshot",
-<<<<<<< HEAD
-			Tags: &inttypes.ServicePackageResourceTags{
-				IdentifierAttribute: names.AttrARN,
-			},
-			Region: &inttypes.ServicePackageResourceRegion{
-				IsGlobal:                      false,
-				IsOverrideEnabled:             true,
-				IsValidateOverrideInPartition: true,
-			},
-=======
-			Tags: unique.Make(types.ServicePackageResourceTags{
-				IdentifierAttribute: names.AttrARN,
-			}),
->>>>>>> 45438b17
+			Tags: unique.Make(inttypes.ServicePackageResourceTags{
+				IdentifierAttribute: names.AttrARN,
+			}),
+			Region: &inttypes.ServicePackageResourceRegion{
+				IsGlobal:                      false,
+				IsOverrideEnabled:             true,
+				IsValidateOverrideInPartition: true,
+			},
 		},
 		{
 			Factory:  resourceOpenZFSVolume,
 			TypeName: "aws_fsx_openzfs_volume",
 			Name:     "OpenZFS Volume",
-<<<<<<< HEAD
-			Tags: &inttypes.ServicePackageResourceTags{
-				IdentifierAttribute: names.AttrARN,
-			},
-			Region: &inttypes.ServicePackageResourceRegion{
-				IsGlobal:                      false,
-				IsOverrideEnabled:             true,
-				IsValidateOverrideInPartition: true,
-			},
-=======
-			Tags: unique.Make(types.ServicePackageResourceTags{
-				IdentifierAttribute: names.AttrARN,
-			}),
->>>>>>> 45438b17
+			Tags: unique.Make(inttypes.ServicePackageResourceTags{
+				IdentifierAttribute: names.AttrARN,
+			}),
+			Region: &inttypes.ServicePackageResourceRegion{
+				IsGlobal:                      false,
+				IsOverrideEnabled:             true,
+				IsValidateOverrideInPartition: true,
+			},
 		},
 		{
 			Factory:  resourceWindowsFileSystem,
 			TypeName: "aws_fsx_windows_file_system",
 			Name:     "Windows File System",
-<<<<<<< HEAD
-			Tags: &inttypes.ServicePackageResourceTags{
-				IdentifierAttribute: names.AttrARN,
-			},
-			Region: &inttypes.ServicePackageResourceRegion{
-				IsGlobal:                      false,
-				IsOverrideEnabled:             true,
-				IsValidateOverrideInPartition: true,
-			},
-=======
-			Tags: unique.Make(types.ServicePackageResourceTags{
-				IdentifierAttribute: names.AttrARN,
-			}),
->>>>>>> 45438b17
+			Tags: unique.Make(inttypes.ServicePackageResourceTags{
+				IdentifierAttribute: names.AttrARN,
+			}),
+			Region: &inttypes.ServicePackageResourceRegion{
+				IsGlobal:                      false,
+				IsOverrideEnabled:             true,
+				IsValidateOverrideInPartition: true,
+			},
 		},
 	}
 }
