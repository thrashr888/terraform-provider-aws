// Copyright (c) HashiCorp, Inc.
// SPDX-License-Identifier: MPL-2.0

package servicecatalog

import (
	"context"
	"fmt"

	"github.com/aws/aws-sdk-go-v2/aws"
	"github.com/aws/aws-sdk-go-v2/service/servicecatalog"
	awstypes "github.com/aws/aws-sdk-go-v2/service/servicecatalog/types"
	"github.com/hashicorp/terraform-plugin-sdk/v2/helper/retry"
	"github.com/hashicorp/terraform-provider-aws/internal/errs"
	"github.com/hashicorp/terraform-provider-aws/internal/tfresource"
)

func statusProduct(ctx context.Context, conn *servicecatalog.Client, acceptLanguage, productID string) retry.StateRefreshFunc {
	return func() (any, string, error) {
		input := &servicecatalog.DescribeProductAsAdminInput{
			Id: aws.String(productID),
		}

		if acceptLanguage != "" {
			input.AcceptLanguage = aws.String(acceptLanguage)
		}

		output, err := conn.DescribeProductAsAdmin(ctx, input)

		if errs.IsA[*awstypes.ResourceNotFoundException](err) {
			return nil, statusNotFound, err
		}

		if errs.IsA[*awstypes.ResourceInUseException](err) || errs.IsA[*awstypes.LimitExceededException](err) {
			return nil, statusUnavailable, err
		}

		if err != nil {
			return nil, string(awstypes.StatusFailed), fmt.Errorf("describing product status: %w", err)
		}

		if output == nil || output.ProductViewDetail == nil {
			return nil, statusUnavailable, fmt.Errorf("describing product status: empty product view detail")
		}

		return output, string(output.ProductViewDetail.Status), err
	}
}

func statusTagOption(ctx context.Context, conn *servicecatalog.Client, id string) retry.StateRefreshFunc {
	return func() (any, string, error) {
		input := &servicecatalog.DescribeTagOptionInput{
			Id: aws.String(id),
		}

		output, err := conn.DescribeTagOption(ctx, input)

		if errs.IsA[*awstypes.ResourceNotFoundException](err) {
			return nil, statusNotFound, err
		}

		if err != nil {
			return nil, string(awstypes.StatusFailed), fmt.Errorf("describing tag option: %w", err)
		}

		if output == nil || output.TagOptionDetail == nil {
			return nil, statusUnavailable, fmt.Errorf("describing tag option: empty tag option detail")
		}

		return output.TagOptionDetail, string(awstypes.StatusAvailable), err
	}
}

func statusPortfolioShareWithToken(ctx context.Context, conn *servicecatalog.Client, token string) retry.StateRefreshFunc {
	return func() (any, string, error) {
		input := &servicecatalog.DescribePortfolioShareStatusInput{
			PortfolioShareToken: aws.String(token),
		}
		output, err := conn.DescribePortfolioShareStatus(ctx, input)

		if errs.IsA[*awstypes.ResourceNotFoundException](err) {
			return nil, statusNotFound, err
		}

		if err != nil {
			return nil, string(awstypes.ShareStatusError), fmt.Errorf("describing portfolio share status: %w", err)
		}

		if output == nil {
			return nil, statusUnavailable, fmt.Errorf("describing portfolio share status: empty response")
		}

<<<<<<< HEAD
		status := aws.StringValue(output.Status)
		if (status == servicecatalog.ShareStatusCompletedWithErrors || status == servicecatalog.ShareStatusError) && output.ShareDetails != nil && output.ShareDetails.ShareErrors != nil && len(output.ShareDetails.ShareErrors) > 0 {
			return output, status, fmt.Errorf("error with portfolio share status: %+v", output.ShareDetails.ShareErrors)
		}

		return output, status, err
=======
		return output, string(output.Status), err
>>>>>>> 65428fa7
	}
}

func statusPortfolioShare(ctx context.Context, conn *servicecatalog.Client, portfolioID, shareType, principalID string) retry.StateRefreshFunc {
	return func() (any, string, error) {
		output, err := findPortfolioShare(ctx, conn, portfolioID, shareType, principalID)

		if tfresource.NotFound(err) {
			return nil, "", nil
		}

		if err != nil {
			return nil, "", err
		}

		if !output.Accepted {
			return output, string(awstypes.ShareStatusInProgress), nil
		}

		return output, string(awstypes.ShareStatusCompleted), nil
	}
}

func statusOrganizationsAccess(ctx context.Context, conn *servicecatalog.Client) retry.StateRefreshFunc {
	return func() (any, string, error) {
		input := &servicecatalog.GetAWSOrganizationsAccessStatusInput{}

		output, err := conn.GetAWSOrganizationsAccessStatus(ctx, input)

		if errs.IsA[*awstypes.ResourceNotFoundException](err) {
			return nil, statusNotFound, err
		}

		if err != nil {
			return nil, organizationAccessStatusError, fmt.Errorf("getting Organizations Access: %w", err)
		}

		if output == nil {
			return nil, statusUnavailable, fmt.Errorf("getting Organizations Access: empty response")
		}

		return output, string(output.AccessStatus), err
	}
}

func statusConstraint(ctx context.Context, conn *servicecatalog.Client, acceptLanguage, id string) retry.StateRefreshFunc {
	return func() (any, string, error) {
		input := &servicecatalog.DescribeConstraintInput{
			Id: aws.String(id),
		}

		if acceptLanguage != "" {
			input.AcceptLanguage = aws.String(acceptLanguage)
		}

		output, err := conn.DescribeConstraint(ctx, input)

		if errs.IsA[*awstypes.ResourceNotFoundException](err) {
			return nil, statusNotFound, &retry.NotFoundError{
				Message: fmt.Sprintf("constraint not found (accept language %s, ID: %s): %s", acceptLanguage, id, err),
			}
		}

		if err != nil {
			return nil, string(awstypes.StatusFailed), fmt.Errorf("describing constraint: %w", err)
		}

		if output == nil || output.ConstraintDetail == nil {
			return nil, statusNotFound, &retry.NotFoundError{
				Message: fmt.Sprintf("describing constraint (accept language %s, ID: %s): empty response", acceptLanguage, id),
			}
		}

		return output, string(output.Status), err
	}
}

func statusProductPortfolioAssociation(ctx context.Context, conn *servicecatalog.Client, acceptLanguage, portfolioID, productID string) retry.StateRefreshFunc {
	return func() (any, string, error) {
		output, err := findProductPortfolioAssociation(ctx, conn, acceptLanguage, portfolioID, productID)

		if errs.IsA[*awstypes.ResourceNotFoundException](err) {
			return nil, statusNotFound, &retry.NotFoundError{
				Message: fmt.Sprintf("product portfolio association not found (%s): %s", productPortfolioAssociationCreateID(acceptLanguage, portfolioID, productID), err),
			}
		}

		if err != nil {
			return nil, string(awstypes.StatusFailed), fmt.Errorf("describing product portfolio association: %w", err)
		}

		if output == nil {
			return nil, statusNotFound, &retry.NotFoundError{
				Message: fmt.Sprintf("finding product portfolio association (%s): empty response", productPortfolioAssociationCreateID(acceptLanguage, portfolioID, productID)),
			}
		}

		return output, string(awstypes.StatusAvailable), err
	}
}

func statusServiceAction(ctx context.Context, conn *servicecatalog.Client, acceptLanguage, id string) retry.StateRefreshFunc {
	return func() (any, string, error) {
		input := &servicecatalog.DescribeServiceActionInput{
			Id: aws.String(id),
		}

		if acceptLanguage != "" {
			input.AcceptLanguage = aws.String(acceptLanguage)
		}

		output, err := conn.DescribeServiceAction(ctx, input)

		if errs.IsA[*awstypes.ResourceNotFoundException](err) {
			return nil, statusNotFound, err
		}

		if err != nil {
			return nil, string(awstypes.StatusFailed), fmt.Errorf("describing Service Action: %w", err)
		}

		if output == nil || output.ServiceActionDetail == nil {
			return nil, statusUnavailable, fmt.Errorf("describing Service Action: empty Service Action Detail")
		}

		return output.ServiceActionDetail, string(awstypes.StatusAvailable), nil
	}
}

func statusBudgetResourceAssociation(ctx context.Context, conn *servicecatalog.Client, budgetName, resourceID string) retry.StateRefreshFunc {
	return func() (any, string, error) {
		output, err := findBudgetResourceAssociation(ctx, conn, budgetName, resourceID)

		if errs.IsA[*awstypes.ResourceNotFoundException](err) {
			return nil, statusNotFound, &retry.NotFoundError{
				Message: fmt.Sprintf("tag option resource association not found (%s): %s", budgetResourceAssociationID(budgetName, resourceID), err),
			}
		}

		if err != nil {
			return nil, string(awstypes.StatusFailed), fmt.Errorf("describing tag option resource association: %w", err)
		}

		if output == nil {
			return nil, statusNotFound, &retry.NotFoundError{
				Message: fmt.Sprintf("finding tag option resource association (%s): empty response", budgetResourceAssociationID(budgetName, resourceID)),
			}
		}

		return output, string(awstypes.StatusAvailable), err
	}
}

func statusTagOptionResourceAssociation(ctx context.Context, conn *servicecatalog.Client, tagOptionID, resourceID string) retry.StateRefreshFunc {
	return func() (any, string, error) {
		output, err := findTagOptionResourceAssociation(ctx, conn, tagOptionID, resourceID)

		if errs.IsA[*awstypes.ResourceNotFoundException](err) {
			return nil, statusNotFound, &retry.NotFoundError{
				Message: fmt.Sprintf("tag option resource association not found (%s): %s", tagOptionResourceAssociationID(tagOptionID, resourceID), err),
			}
		}

		if err != nil {
			return nil, string(awstypes.StatusFailed), fmt.Errorf("describing tag option resource association: %w", err)
		}

		if output == nil {
			return nil, statusNotFound, &retry.NotFoundError{
				Message: fmt.Sprintf("finding tag option resource association (%s): empty response", tagOptionResourceAssociationID(tagOptionID, resourceID)),
			}
		}

		return output, string(awstypes.StatusAvailable), err
	}
}

func statusProvisioningArtifact(ctx context.Context, conn *servicecatalog.Client, id, productID string) retry.StateRefreshFunc {
	return func() (any, string, error) {
		input := &servicecatalog.DescribeProvisioningArtifactInput{
			ProvisioningArtifactId: aws.String(id),
			ProductId:              aws.String(productID),
		}

		output, err := conn.DescribeProvisioningArtifact(ctx, input)

		if errs.IsA[*awstypes.ResourceNotFoundException](err) {
			return nil, statusNotFound, err
		}

		if err != nil {
			return nil, string(awstypes.StatusFailed), err
		}

		if output == nil || output.ProvisioningArtifactDetail == nil {
			return nil, statusUnavailable, err
		}

		return output, string(output.Status), err
	}
}

func statusLaunchPaths(ctx context.Context, conn *servicecatalog.Client, acceptLanguage, productID string) retry.StateRefreshFunc {
	return func() (any, string, error) {
		input := &servicecatalog.ListLaunchPathsInput{
			AcceptLanguage: aws.String(acceptLanguage),
			ProductId:      aws.String(productID),
		}

		var output []awstypes.LaunchPathSummary

		pages := servicecatalog.NewListLaunchPathsPaginator(conn, input)
		for pages.HasMorePages() {
			page, err := pages.NextPage(ctx)

			if errs.IsA[*awstypes.ResourceNotFoundException](err) {
				return nil, statusNotFound, nil
			}

			if err != nil {
				return nil, string(awstypes.StatusFailed), err
			}

			output = append(output, page.LaunchPathSummaries...)
		}

		return output, string(awstypes.StatusAvailable), nil
	}
}

func statusPortfolioConstraints(ctx context.Context, conn *servicecatalog.Client, acceptLanguage, portfolioID, productID string) retry.StateRefreshFunc {
	return func() (any, string, error) {
		input := &servicecatalog.ListConstraintsForPortfolioInput{
			PortfolioId: aws.String(portfolioID),
		}

		if acceptLanguage != "" {
			input.AcceptLanguage = aws.String(acceptLanguage)
		}

		if productID != "" {
			input.ProductId = aws.String(productID)
		}

		var output []awstypes.ConstraintDetail

		pages := servicecatalog.NewListConstraintsForPortfolioPaginator(conn, input)
		for pages.HasMorePages() {
			page, err := pages.NextPage(ctx)

			if errs.IsA[*awstypes.ResourceNotFoundException](err) {
				return nil, statusNotFound, nil
			}

			if err != nil {
				return nil, string(awstypes.StatusFailed), err
			}

			output = append(output, page.ConstraintDetails...)
		}

		return output, string(awstypes.StatusAvailable), nil
	}
}<|MERGE_RESOLUTION|>--- conflicted
+++ resolved
@@ -90,16 +90,13 @@
 			return nil, statusUnavailable, fmt.Errorf("describing portfolio share status: empty response")
 		}
 
-<<<<<<< HEAD
-		status := aws.StringValue(output.Status)
-		if (status == servicecatalog.ShareStatusCompletedWithErrors || status == servicecatalog.ShareStatusError) && output.ShareDetails != nil && output.ShareDetails.ShareErrors != nil && len(output.ShareDetails.ShareErrors) > 0 {
-			return output, status, fmt.Errorf("error with portfolio share status: %+v", output.ShareDetails.ShareErrors)
-		}
-
-		return output, status, err
-=======
-		return output, string(output.Status), err
->>>>>>> 65428fa7
+		status := output.Status
+		if (status == awstypes.ShareStatusCompletedWithErrors || status == awstypes.ShareStatusError) &&
+			output.ShareDetails != nil && output.ShareDetails.ShareErrors != nil && len(output.ShareDetails.ShareErrors) > 0 {
+			return output, string(status), fmt.Errorf("error with portfolio share status: %+v", output.ShareDetails.ShareErrors)
+		}
+
+		return output, string(status), err
 	}
 }
 
