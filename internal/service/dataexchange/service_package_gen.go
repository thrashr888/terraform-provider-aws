--- conflicted
+++ resolved
@@ -5,15 +5,8 @@
 import (
 	"context"
 
-<<<<<<< HEAD
 	aws_sdkv2 "github.com/aws/aws-sdk-go-v2/aws"
 	dataexchange_sdkv2 "github.com/aws/aws-sdk-go-v2/service/dataexchange"
-=======
-	aws_sdkv1 "github.com/aws/aws-sdk-go/aws"
-	session_sdkv1 "github.com/aws/aws-sdk-go/aws/session"
-	dataexchange_sdkv1 "github.com/aws/aws-sdk-go/service/dataexchange"
-	"github.com/hashicorp/terraform-plugin-log/tflog"
->>>>>>> 8539002c
 	"github.com/hashicorp/terraform-provider-aws/internal/conns"
 	"github.com/hashicorp/terraform-provider-aws/internal/types"
 	"github.com/hashicorp/terraform-provider-aws/names"
@@ -58,34 +51,14 @@
 	return names.DataExchange
 }
 
-<<<<<<< HEAD
 // NewClient returns a new AWS SDK for Go v2 client for this service package's AWS API.
 func (p *servicePackage) NewClient(ctx context.Context, config map[string]any) (*dataexchange_sdkv2.Client, error) {
 	cfg := *(config["aws_sdkv2_config"].(*aws_sdkv2.Config))
 
-	return dataexchange_sdkv2.NewFromConfig(cfg, func(o *dataexchange_sdkv2.Options) {
-		if endpoint := config["endpoint"].(string); endpoint != "" {
-			o.BaseEndpoint = aws_sdkv2.String(endpoint)
-		}
-	}), nil
-=======
-// NewConn returns a new AWS SDK for Go v1 client for this service package's AWS API.
-func (p *servicePackage) NewConn(ctx context.Context, config map[string]any) (*dataexchange_sdkv1.DataExchange, error) {
-	sess := config[names.AttrSession].(*session_sdkv1.Session)
-
-	cfg := aws_sdkv1.Config{}
-
-	if endpoint := config[names.AttrEndpoint].(string); endpoint != "" {
-		tflog.Debug(ctx, "setting endpoint", map[string]any{
-			"tf_aws.endpoint": endpoint,
-		})
-		cfg.Endpoint = aws_sdkv1.String(endpoint)
-	} else {
-		cfg.EndpointResolver = newEndpointResolverSDKv1(ctx)
-	}
-
-	return dataexchange_sdkv1.New(sess.Copy(&cfg)), nil
->>>>>>> 8539002c
+	return dataexchange_sdkv2.NewFromConfig(cfg,
+		dataexchange_sdkv2.WithEndpointResolverV2(newEndpointResolverSDKv2()),
+		withBaseEndpoint(config[names.AttrEndpoint].(string)),
+	), nil
 }
 
 func ServicePackage(ctx context.Context) conns.ServicePackage {
