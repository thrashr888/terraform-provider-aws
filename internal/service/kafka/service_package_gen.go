// Code generated by internal/generate/servicepackage/main.go; DO NOT EDIT.

package kafka

import (
	"context"
	"unique"

	"github.com/aws/aws-sdk-go-v2/aws"
	"github.com/aws/aws-sdk-go-v2/service/kafka"
	"github.com/hashicorp/terraform-plugin-log/tflog"
	"github.com/hashicorp/terraform-provider-aws/internal/conns"
	inttypes "github.com/hashicorp/terraform-provider-aws/internal/types"
	"github.com/hashicorp/terraform-provider-aws/names"
)

type servicePackage struct{}

func (p *servicePackage) FrameworkDataSources(ctx context.Context) []*inttypes.ServicePackageFrameworkDataSource {
	return []*inttypes.ServicePackageFrameworkDataSource{}
}

func (p *servicePackage) FrameworkResources(ctx context.Context) []*inttypes.ServicePackageFrameworkResource {
	return []*inttypes.ServicePackageFrameworkResource{
		{
			Factory:  newSingleSCRAMSecretAssociationResource,
			TypeName: "aws_msk_single_scram_secret_association",
			Name:     "Single SCRAM Secret Association",
<<<<<<< HEAD
			Region: &itypes.ServicePackageResourceRegion{
				IsGlobal:                      false,
				IsOverrideEnabled:             true,
				IsValidateOverrideInPartition: true,
			},
=======
			Region: unique.Make(inttypes.ServicePackageResourceRegion{
				IsOverrideEnabled: false,
			}),
>>>>>>> f69f8d8f
		},
	}
}

func (p *servicePackage) SDKDataSources(ctx context.Context) []*inttypes.ServicePackageSDKDataSource {
	return []*inttypes.ServicePackageSDKDataSource{
		{
			Factory:  dataSourceBootstrapBrokers,
			TypeName: "aws_msk_bootstrap_brokers",
			Name:     "Bootstrap Brokers",
			Region: unique.Make(inttypes.ServicePackageResourceRegion{
				IsOverrideEnabled:             true,
				IsValidateOverrideInPartition: true,
			}),
		},
		{
			Factory:  dataSourceBrokerNodes,
			TypeName: "aws_msk_broker_nodes",
			Name:     "Broker Nodes",
			Region: unique.Make(inttypes.ServicePackageResourceRegion{
				IsOverrideEnabled:             true,
				IsValidateOverrideInPartition: true,
			}),
		},
		{
			Factory:  dataSourceCluster,
			TypeName: "aws_msk_cluster",
			Name:     "Cluster",
			Region: unique.Make(inttypes.ServicePackageResourceRegion{
				IsOverrideEnabled:             true,
				IsValidateOverrideInPartition: true,
			}),
		},
		{
			Factory:  dataSourceConfiguration,
			TypeName: "aws_msk_configuration",
			Name:     "Configuration",
			Region: unique.Make(inttypes.ServicePackageResourceRegion{
				IsOverrideEnabled:             true,
				IsValidateOverrideInPartition: true,
			}),
		},
		{
			Factory:  dataSourceKafkaVersion,
			TypeName: "aws_msk_kafka_version",
			Name:     "Kafka Version",
			Region: unique.Make(inttypes.ServicePackageResourceRegion{
				IsOverrideEnabled:             true,
				IsValidateOverrideInPartition: true,
			}),
		},
		{
			Factory:  dataSourceVPCConnection,
			TypeName: "aws_msk_vpc_connection",
			Name:     "VPC Connection",
			Tags:     unique.Make(inttypes.ServicePackageResourceTags{}),
			Region: unique.Make(inttypes.ServicePackageResourceRegion{
				IsOverrideEnabled:             true,
				IsValidateOverrideInPartition: true,
			}),
		},
	}
}

func (p *servicePackage) SDKResources(ctx context.Context) []*inttypes.ServicePackageSDKResource {
	return []*inttypes.ServicePackageSDKResource{
		{
			Factory:  resourceCluster,
			TypeName: "aws_msk_cluster",
			Name:     "Cluster",
			Tags: unique.Make(inttypes.ServicePackageResourceTags{
				IdentifierAttribute: names.AttrID,
			}),
			Region: unique.Make(inttypes.ServicePackageResourceRegion{
				IsOverrideEnabled:             true,
				IsValidateOverrideInPartition: true,
			}),
		},
		{
			Factory:  resourceClusterPolicy,
			TypeName: "aws_msk_cluster_policy",
			Name:     "Cluster Policy",
			Region: unique.Make(inttypes.ServicePackageResourceRegion{
				IsOverrideEnabled:             true,
				IsValidateOverrideInPartition: true,
			}),
		},
		{
			Factory:  resourceConfiguration,
			TypeName: "aws_msk_configuration",
			Name:     "Configuration",
			Region: unique.Make(inttypes.ServicePackageResourceRegion{
				IsOverrideEnabled:             true,
				IsValidateOverrideInPartition: true,
			}),
		},
		{
			Factory:  resourceReplicator,
			TypeName: "aws_msk_replicator",
			Name:     "Replicator",
			Tags: unique.Make(inttypes.ServicePackageResourceTags{
				IdentifierAttribute: names.AttrID,
			}),
			Region: unique.Make(inttypes.ServicePackageResourceRegion{
				IsOverrideEnabled:             true,
				IsValidateOverrideInPartition: true,
			}),
		},
		{
			Factory:  resourceSCRAMSecretAssociation,
			TypeName: "aws_msk_scram_secret_association",
			Name:     "SCRAM Secret Association",
			Region: unique.Make(inttypes.ServicePackageResourceRegion{
				IsOverrideEnabled:             true,
				IsValidateOverrideInPartition: true,
			}),
		},
		{
			Factory:  resourceServerlessCluster,
			TypeName: "aws_msk_serverless_cluster",
			Name:     "Serverless Cluster",
			Tags: unique.Make(inttypes.ServicePackageResourceTags{
				IdentifierAttribute: names.AttrID,
			}),
			Region: unique.Make(inttypes.ServicePackageResourceRegion{
				IsOverrideEnabled:             true,
				IsValidateOverrideInPartition: true,
			}),
		},
		{
			Factory:  resourceVPCConnection,
			TypeName: "aws_msk_vpc_connection",
			Name:     "VPC Connection",
			Tags: unique.Make(inttypes.ServicePackageResourceTags{
				IdentifierAttribute: names.AttrID,
			}),
			Region: unique.Make(inttypes.ServicePackageResourceRegion{
				IsOverrideEnabled:             true,
				IsValidateOverrideInPartition: true,
			}),
		},
	}
}

func (p *servicePackage) ServicePackageName() string {
	return names.Kafka
}

// NewClient returns a new AWS SDK for Go v2 client for this service package's AWS API.
func (p *servicePackage) NewClient(ctx context.Context, config map[string]any) (*kafka.Client, error) {
	cfg := *(config["aws_sdkv2_config"].(*aws.Config))
	optFns := []func(*kafka.Options){
		kafka.WithEndpointResolverV2(newEndpointResolverV2()),
		withBaseEndpoint(config[names.AttrEndpoint].(string)),
		func(o *kafka.Options) {
			if region := config[names.AttrRegion].(string); o.Region != region {
				tflog.Info(ctx, "overriding provider-configured AWS API region", map[string]any{
					"service":         p.ServicePackageName(),
					"original_region": o.Region,
					"override_region": region,
				})
				o.Region = region
			}
		},
		withExtraOptions(ctx, p, config),
	}

	return kafka.NewFromConfig(cfg, optFns...), nil
}

// withExtraOptions returns a functional option that allows this service package to specify extra API client options.
// This option is always called after any generated options.
func withExtraOptions(ctx context.Context, sp conns.ServicePackage, config map[string]any) func(*kafka.Options) {
	if v, ok := sp.(interface {
		withExtraOptions(context.Context, map[string]any) []func(*kafka.Options)
	}); ok {
		optFns := v.withExtraOptions(ctx, config)

		return func(o *kafka.Options) {
			for _, optFn := range optFns {
				optFn(o)
			}
		}
	}

	return func(*kafka.Options) {}
}

func ServicePackage(ctx context.Context) conns.ServicePackage {
	return &servicePackage{}
}<|MERGE_RESOLUTION|>--- conflicted
+++ resolved
@@ -26,17 +26,10 @@
 			Factory:  newSingleSCRAMSecretAssociationResource,
 			TypeName: "aws_msk_single_scram_secret_association",
 			Name:     "Single SCRAM Secret Association",
-<<<<<<< HEAD
-			Region: &itypes.ServicePackageResourceRegion{
-				IsGlobal:                      false,
-				IsOverrideEnabled:             true,
-				IsValidateOverrideInPartition: true,
-			},
-=======
-			Region: unique.Make(inttypes.ServicePackageResourceRegion{
-				IsOverrideEnabled: false,
-			}),
->>>>>>> f69f8d8f
+			Region: unique.Make(inttypes.ServicePackageResourceRegion{
+				IsOverrideEnabled:             true,
+				IsValidateOverrideInPartition: true,
+			}),
 		},
 	}
 }
