// Code generated by internal/generate/servicepackage/main.go; DO NOT EDIT.

package neptune

import (
	"context"
	"unique"

	"github.com/aws/aws-sdk-go-v2/aws"
	"github.com/aws/aws-sdk-go-v2/service/neptune"
	"github.com/hashicorp/terraform-plugin-log/tflog"
	"github.com/hashicorp/terraform-provider-aws/internal/conns"
	inttypes "github.com/hashicorp/terraform-provider-aws/internal/types"
	"github.com/hashicorp/terraform-provider-aws/names"
)

type servicePackage struct{}

func (p *servicePackage) FrameworkDataSources(ctx context.Context) []*inttypes.ServicePackageFrameworkDataSource {
	return []*inttypes.ServicePackageFrameworkDataSource{}
}

func (p *servicePackage) FrameworkResources(ctx context.Context) []*inttypes.ServicePackageFrameworkResource {
	return []*inttypes.ServicePackageFrameworkResource{}
}

func (p *servicePackage) SDKDataSources(ctx context.Context) []*inttypes.ServicePackageSDKDataSource {
	return []*inttypes.ServicePackageSDKDataSource{
		{
			Factory:  dataSourceEngineVersion,
			TypeName: "aws_neptune_engine_version",
			Name:     "Engine Version",
			Region: &inttypes.ServicePackageResourceRegion{
				IsGlobal:                      false,
				IsOverrideEnabled:             true,
				IsValidateOverrideInPartition: true,
			},
		},
		{
			Factory:  dataSourceOrderableDBInstance,
			TypeName: "aws_neptune_orderable_db_instance",
			Name:     "Orderable DB Instance",
			Region: &inttypes.ServicePackageResourceRegion{
				IsGlobal:                      false,
				IsOverrideEnabled:             true,
				IsValidateOverrideInPartition: true,
			},
		},
	}
}

func (p *servicePackage) SDKResources(ctx context.Context) []*inttypes.ServicePackageSDKResource {
	return []*inttypes.ServicePackageSDKResource{
		{
			Factory:  resourceCluster,
			TypeName: "aws_neptune_cluster",
			Name:     "Cluster",
<<<<<<< HEAD
			Tags: &inttypes.ServicePackageResourceTags{
				IdentifierAttribute: names.AttrARN,
			},
			Region: &inttypes.ServicePackageResourceRegion{
				IsGlobal:                      false,
				IsOverrideEnabled:             true,
				IsValidateOverrideInPartition: true,
			},
=======
			Tags: unique.Make(types.ServicePackageResourceTags{
				IdentifierAttribute: names.AttrARN,
			}),
>>>>>>> 45438b17
		},
		{
			Factory:  resourceClusterEndpoint,
			TypeName: "aws_neptune_cluster_endpoint",
			Name:     "Cluster Endpoint",
<<<<<<< HEAD
			Tags: &inttypes.ServicePackageResourceTags{
				IdentifierAttribute: names.AttrARN,
			},
			Region: &inttypes.ServicePackageResourceRegion{
				IsGlobal:                      false,
				IsOverrideEnabled:             true,
				IsValidateOverrideInPartition: true,
			},
=======
			Tags: unique.Make(types.ServicePackageResourceTags{
				IdentifierAttribute: names.AttrARN,
			}),
>>>>>>> 45438b17
		},
		{
			Factory:  resourceClusterInstance,
			TypeName: "aws_neptune_cluster_instance",
			Name:     "Cluster Instance",
<<<<<<< HEAD
			Tags: &inttypes.ServicePackageResourceTags{
				IdentifierAttribute: names.AttrARN,
			},
			Region: &inttypes.ServicePackageResourceRegion{
				IsGlobal:                      false,
				IsOverrideEnabled:             true,
				IsValidateOverrideInPartition: true,
			},
=======
			Tags: unique.Make(types.ServicePackageResourceTags{
				IdentifierAttribute: names.AttrARN,
			}),
>>>>>>> 45438b17
		},
		{
			Factory:  resourceClusterParameterGroup,
			TypeName: "aws_neptune_cluster_parameter_group",
			Name:     "Cluster Parameter Group",
<<<<<<< HEAD
			Tags: &inttypes.ServicePackageResourceTags{
				IdentifierAttribute: names.AttrARN,
			},
			Region: &inttypes.ServicePackageResourceRegion{
				IsGlobal:                      false,
				IsOverrideEnabled:             true,
				IsValidateOverrideInPartition: true,
			},
=======
			Tags: unique.Make(types.ServicePackageResourceTags{
				IdentifierAttribute: names.AttrARN,
			}),
>>>>>>> 45438b17
		},
		{
			Factory:  resourceClusterSnapshot,
			TypeName: "aws_neptune_cluster_snapshot",
			Name:     "Cluster Snapshot",
			Region: &inttypes.ServicePackageResourceRegion{
				IsGlobal:                      false,
				IsOverrideEnabled:             true,
				IsValidateOverrideInPartition: true,
			},
		},
		{
			Factory:  resourceEventSubscription,
			TypeName: "aws_neptune_event_subscription",
			Name:     "Event Subscription",
<<<<<<< HEAD
			Tags: &inttypes.ServicePackageResourceTags{
				IdentifierAttribute: names.AttrARN,
			},
			Region: &inttypes.ServicePackageResourceRegion{
				IsGlobal:                      false,
				IsOverrideEnabled:             true,
				IsValidateOverrideInPartition: true,
			},
=======
			Tags: unique.Make(types.ServicePackageResourceTags{
				IdentifierAttribute: names.AttrARN,
			}),
>>>>>>> 45438b17
		},
		{
			Factory:  resourceGlobalCluster,
			TypeName: "aws_neptune_global_cluster",
			Name:     "Global Cluster",
			Region: &inttypes.ServicePackageResourceRegion{
				IsGlobal:                      false,
				IsOverrideEnabled:             true,
				IsValidateOverrideInPartition: true,
			},
		},
		{
			Factory:  resourceParameterGroup,
			TypeName: "aws_neptune_parameter_group",
			Name:     "Parameter Group",
<<<<<<< HEAD
			Tags: &inttypes.ServicePackageResourceTags{
				IdentifierAttribute: names.AttrARN,
			},
			Region: &inttypes.ServicePackageResourceRegion{
				IsGlobal:                      false,
				IsOverrideEnabled:             true,
				IsValidateOverrideInPartition: true,
			},
=======
			Tags: unique.Make(types.ServicePackageResourceTags{
				IdentifierAttribute: names.AttrARN,
			}),
>>>>>>> 45438b17
		},
		{
			Factory:  resourceSubnetGroup,
			TypeName: "aws_neptune_subnet_group",
			Name:     "Subnet Group",
<<<<<<< HEAD
			Tags: &inttypes.ServicePackageResourceTags{
				IdentifierAttribute: names.AttrARN,
			},
			Region: &inttypes.ServicePackageResourceRegion{
				IsGlobal:                      false,
				IsOverrideEnabled:             true,
				IsValidateOverrideInPartition: true,
			},
=======
			Tags: unique.Make(types.ServicePackageResourceTags{
				IdentifierAttribute: names.AttrARN,
			}),
>>>>>>> 45438b17
		},
	}
}

func (p *servicePackage) ServicePackageName() string {
	return names.Neptune
}

// NewClient returns a new AWS SDK for Go v2 client for this service package's AWS API.
func (p *servicePackage) NewClient(ctx context.Context, config map[string]any) (*neptune.Client, error) {
	cfg := *(config["aws_sdkv2_config"].(*aws.Config))
	optFns := []func(*neptune.Options){
		neptune.WithEndpointResolverV2(newEndpointResolverV2()),
		withBaseEndpoint(config[names.AttrEndpoint].(string)),
		func(o *neptune.Options) {
			if region := config[names.AttrRegion].(string); o.Region != region {
				tflog.Info(ctx, "overriding provider-configured AWS API region", map[string]any{
					"service":         p.ServicePackageName(),
					"original_region": o.Region,
					"override_region": region,
				})
				o.Region = region
			}
		},
		withExtraOptions(ctx, p, config),
	}

	return neptune.NewFromConfig(cfg, optFns...), nil
}

// withExtraOptions returns a functional option that allows this service package to specify extra API client options.
// This option is always called after any generated options.
func withExtraOptions(ctx context.Context, sp conns.ServicePackage, config map[string]any) func(*neptune.Options) {
	if v, ok := sp.(interface {
		withExtraOptions(context.Context, map[string]any) []func(*neptune.Options)
	}); ok {
		optFns := v.withExtraOptions(ctx, config)

		return func(o *neptune.Options) {
			for _, optFn := range optFns {
				optFn(o)
			}
		}
	}

	return func(*neptune.Options) {}
}

func ServicePackage(ctx context.Context) conns.ServicePackage {
	return &servicePackage{}
}<|MERGE_RESOLUTION|>--- conflicted
+++ resolved
@@ -55,77 +55,53 @@
 			Factory:  resourceCluster,
 			TypeName: "aws_neptune_cluster",
 			Name:     "Cluster",
-<<<<<<< HEAD
-			Tags: &inttypes.ServicePackageResourceTags{
-				IdentifierAttribute: names.AttrARN,
-			},
-			Region: &inttypes.ServicePackageResourceRegion{
-				IsGlobal:                      false,
-				IsOverrideEnabled:             true,
-				IsValidateOverrideInPartition: true,
-			},
-=======
-			Tags: unique.Make(types.ServicePackageResourceTags{
-				IdentifierAttribute: names.AttrARN,
-			}),
->>>>>>> 45438b17
+			Tags: unique.Make(inttypes.ServicePackageResourceTags{
+				IdentifierAttribute: names.AttrARN,
+			}),
+			Region: &inttypes.ServicePackageResourceRegion{
+				IsGlobal:                      false,
+				IsOverrideEnabled:             true,
+				IsValidateOverrideInPartition: true,
+			},
 		},
 		{
 			Factory:  resourceClusterEndpoint,
 			TypeName: "aws_neptune_cluster_endpoint",
 			Name:     "Cluster Endpoint",
-<<<<<<< HEAD
-			Tags: &inttypes.ServicePackageResourceTags{
-				IdentifierAttribute: names.AttrARN,
-			},
-			Region: &inttypes.ServicePackageResourceRegion{
-				IsGlobal:                      false,
-				IsOverrideEnabled:             true,
-				IsValidateOverrideInPartition: true,
-			},
-=======
-			Tags: unique.Make(types.ServicePackageResourceTags{
-				IdentifierAttribute: names.AttrARN,
-			}),
->>>>>>> 45438b17
+			Tags: unique.Make(inttypes.ServicePackageResourceTags{
+				IdentifierAttribute: names.AttrARN,
+			}),
+			Region: &inttypes.ServicePackageResourceRegion{
+				IsGlobal:                      false,
+				IsOverrideEnabled:             true,
+				IsValidateOverrideInPartition: true,
+			},
 		},
 		{
 			Factory:  resourceClusterInstance,
 			TypeName: "aws_neptune_cluster_instance",
 			Name:     "Cluster Instance",
-<<<<<<< HEAD
-			Tags: &inttypes.ServicePackageResourceTags{
-				IdentifierAttribute: names.AttrARN,
-			},
-			Region: &inttypes.ServicePackageResourceRegion{
-				IsGlobal:                      false,
-				IsOverrideEnabled:             true,
-				IsValidateOverrideInPartition: true,
-			},
-=======
-			Tags: unique.Make(types.ServicePackageResourceTags{
-				IdentifierAttribute: names.AttrARN,
-			}),
->>>>>>> 45438b17
+			Tags: unique.Make(inttypes.ServicePackageResourceTags{
+				IdentifierAttribute: names.AttrARN,
+			}),
+			Region: &inttypes.ServicePackageResourceRegion{
+				IsGlobal:                      false,
+				IsOverrideEnabled:             true,
+				IsValidateOverrideInPartition: true,
+			},
 		},
 		{
 			Factory:  resourceClusterParameterGroup,
 			TypeName: "aws_neptune_cluster_parameter_group",
 			Name:     "Cluster Parameter Group",
-<<<<<<< HEAD
-			Tags: &inttypes.ServicePackageResourceTags{
-				IdentifierAttribute: names.AttrARN,
-			},
-			Region: &inttypes.ServicePackageResourceRegion{
-				IsGlobal:                      false,
-				IsOverrideEnabled:             true,
-				IsValidateOverrideInPartition: true,
-			},
-=======
-			Tags: unique.Make(types.ServicePackageResourceTags{
-				IdentifierAttribute: names.AttrARN,
-			}),
->>>>>>> 45438b17
+			Tags: unique.Make(inttypes.ServicePackageResourceTags{
+				IdentifierAttribute: names.AttrARN,
+			}),
+			Region: &inttypes.ServicePackageResourceRegion{
+				IsGlobal:                      false,
+				IsOverrideEnabled:             true,
+				IsValidateOverrideInPartition: true,
+			},
 		},
 		{
 			Factory:  resourceClusterSnapshot,
@@ -141,20 +117,14 @@
 			Factory:  resourceEventSubscription,
 			TypeName: "aws_neptune_event_subscription",
 			Name:     "Event Subscription",
-<<<<<<< HEAD
-			Tags: &inttypes.ServicePackageResourceTags{
-				IdentifierAttribute: names.AttrARN,
-			},
-			Region: &inttypes.ServicePackageResourceRegion{
-				IsGlobal:                      false,
-				IsOverrideEnabled:             true,
-				IsValidateOverrideInPartition: true,
-			},
-=======
-			Tags: unique.Make(types.ServicePackageResourceTags{
-				IdentifierAttribute: names.AttrARN,
-			}),
->>>>>>> 45438b17
+			Tags: unique.Make(inttypes.ServicePackageResourceTags{
+				IdentifierAttribute: names.AttrARN,
+			}),
+			Region: &inttypes.ServicePackageResourceRegion{
+				IsGlobal:                      false,
+				IsOverrideEnabled:             true,
+				IsValidateOverrideInPartition: true,
+			},
 		},
 		{
 			Factory:  resourceGlobalCluster,
@@ -170,39 +140,27 @@
 			Factory:  resourceParameterGroup,
 			TypeName: "aws_neptune_parameter_group",
 			Name:     "Parameter Group",
-<<<<<<< HEAD
-			Tags: &inttypes.ServicePackageResourceTags{
-				IdentifierAttribute: names.AttrARN,
-			},
-			Region: &inttypes.ServicePackageResourceRegion{
-				IsGlobal:                      false,
-				IsOverrideEnabled:             true,
-				IsValidateOverrideInPartition: true,
-			},
-=======
-			Tags: unique.Make(types.ServicePackageResourceTags{
-				IdentifierAttribute: names.AttrARN,
-			}),
->>>>>>> 45438b17
+			Tags: unique.Make(inttypes.ServicePackageResourceTags{
+				IdentifierAttribute: names.AttrARN,
+			}),
+			Region: &inttypes.ServicePackageResourceRegion{
+				IsGlobal:                      false,
+				IsOverrideEnabled:             true,
+				IsValidateOverrideInPartition: true,
+			},
 		},
 		{
 			Factory:  resourceSubnetGroup,
 			TypeName: "aws_neptune_subnet_group",
 			Name:     "Subnet Group",
-<<<<<<< HEAD
-			Tags: &inttypes.ServicePackageResourceTags{
-				IdentifierAttribute: names.AttrARN,
-			},
-			Region: &inttypes.ServicePackageResourceRegion{
-				IsGlobal:                      false,
-				IsOverrideEnabled:             true,
-				IsValidateOverrideInPartition: true,
-			},
-=======
-			Tags: unique.Make(types.ServicePackageResourceTags{
-				IdentifierAttribute: names.AttrARN,
-			}),
->>>>>>> 45438b17
+			Tags: unique.Make(inttypes.ServicePackageResourceTags{
+				IdentifierAttribute: names.AttrARN,
+			}),
+			Region: &inttypes.ServicePackageResourceRegion{
+				IsGlobal:                      false,
+				IsOverrideEnabled:             true,
+				IsValidateOverrideInPartition: true,
+			},
 		},
 	}
 }
