// Code generated by internal/generate/servicepackage/main.go; DO NOT EDIT.

package lightsail

import (
	"context"
	"unique"

	"github.com/aws/aws-sdk-go-v2/aws"
	"github.com/aws/aws-sdk-go-v2/service/lightsail"
	"github.com/hashicorp/terraform-plugin-log/tflog"
	"github.com/hashicorp/terraform-provider-aws/internal/conns"
	inttypes "github.com/hashicorp/terraform-provider-aws/internal/types"
	"github.com/hashicorp/terraform-provider-aws/names"
)

type servicePackage struct{}

func (p *servicePackage) FrameworkDataSources(ctx context.Context) []*inttypes.ServicePackageFrameworkDataSource {
	return []*inttypes.ServicePackageFrameworkDataSource{}
}

func (p *servicePackage) FrameworkResources(ctx context.Context) []*inttypes.ServicePackageFrameworkResource {
	return []*inttypes.ServicePackageFrameworkResource{}
}

func (p *servicePackage) SDKDataSources(ctx context.Context) []*inttypes.ServicePackageSDKDataSource {
	return []*inttypes.ServicePackageSDKDataSource{}
}

func (p *servicePackage) SDKResources(ctx context.Context) []*inttypes.ServicePackageSDKResource {
	return []*inttypes.ServicePackageSDKResource{
		{
			Factory:  ResourceBucket,
			TypeName: "aws_lightsail_bucket",
			Name:     "Bucket",
<<<<<<< HEAD
			Tags: &inttypes.ServicePackageResourceTags{
				IdentifierAttribute: names.AttrID,
				ResourceType:        "Bucket",
			},
			Region: &inttypes.ServicePackageResourceRegion{
				IsGlobal:                      false,
				IsOverrideEnabled:             true,
				IsValidateOverrideInPartition: true,
			},
=======
			Tags: unique.Make(types.ServicePackageResourceTags{
				IdentifierAttribute: names.AttrID,
				ResourceType:        "Bucket",
			}),
>>>>>>> 45438b17
		},
		{
			Factory:  ResourceBucketAccessKey,
			TypeName: "aws_lightsail_bucket_access_key",
			Name:     "Bucket Access Key",
			Region: &inttypes.ServicePackageResourceRegion{
				IsGlobal:                      false,
				IsOverrideEnabled:             true,
				IsValidateOverrideInPartition: true,
			},
		},
		{
			Factory:  ResourceBucketResourceAccess,
			TypeName: "aws_lightsail_bucket_resource_access",
			Name:     "Bucket Resource Access",
			Region: &inttypes.ServicePackageResourceRegion{
				IsGlobal:                      false,
				IsOverrideEnabled:             true,
				IsValidateOverrideInPartition: true,
			},
		},
		{
			Factory:  ResourceCertificate,
			TypeName: "aws_lightsail_certificate",
			Name:     "Certificate",
<<<<<<< HEAD
			Tags: &inttypes.ServicePackageResourceTags{
				IdentifierAttribute: names.AttrID,
				ResourceType:        "Certificate",
			},
			Region: &inttypes.ServicePackageResourceRegion{
				IsGlobal:                      false,
				IsOverrideEnabled:             true,
				IsValidateOverrideInPartition: true,
			},
=======
			Tags: unique.Make(types.ServicePackageResourceTags{
				IdentifierAttribute: names.AttrID,
				ResourceType:        "Certificate",
			}),
>>>>>>> 45438b17
		},
		{
			Factory:  ResourceContainerService,
			TypeName: "aws_lightsail_container_service",
			Name:     "Container Service",
<<<<<<< HEAD
			Tags: &inttypes.ServicePackageResourceTags{
				IdentifierAttribute: names.AttrID,
				ResourceType:        "ContainerService",
			},
			Region: &inttypes.ServicePackageResourceRegion{
				IsGlobal:                      false,
				IsOverrideEnabled:             true,
				IsValidateOverrideInPartition: true,
			},
=======
			Tags: unique.Make(types.ServicePackageResourceTags{
				IdentifierAttribute: names.AttrID,
				ResourceType:        "ContainerService",
			}),
>>>>>>> 45438b17
		},
		{
			Factory:  ResourceContainerServiceDeploymentVersion,
			TypeName: "aws_lightsail_container_service_deployment_version",
			Name:     "Container Service Deployment Version",
			Region: &inttypes.ServicePackageResourceRegion{
				IsGlobal:                      false,
				IsOverrideEnabled:             true,
				IsValidateOverrideInPartition: true,
			},
		},
		{
			Factory:  ResourceDatabase,
			TypeName: "aws_lightsail_database",
			Name:     "Database",
<<<<<<< HEAD
			Tags: &inttypes.ServicePackageResourceTags{
				IdentifierAttribute: names.AttrID,
				ResourceType:        "Database",
			},
			Region: &inttypes.ServicePackageResourceRegion{
				IsGlobal:                      false,
				IsOverrideEnabled:             true,
				IsValidateOverrideInPartition: true,
			},
=======
			Tags: unique.Make(types.ServicePackageResourceTags{
				IdentifierAttribute: names.AttrID,
				ResourceType:        "Database",
			}),
>>>>>>> 45438b17
		},
		{
			Factory:  ResourceDisk,
			TypeName: "aws_lightsail_disk",
			Name:     "Disk",
<<<<<<< HEAD
			Tags: &inttypes.ServicePackageResourceTags{
				IdentifierAttribute: names.AttrID,
				ResourceType:        "Disk",
			},
			Region: &inttypes.ServicePackageResourceRegion{
				IsGlobal:                      false,
				IsOverrideEnabled:             true,
				IsValidateOverrideInPartition: true,
			},
=======
			Tags: unique.Make(types.ServicePackageResourceTags{
				IdentifierAttribute: names.AttrID,
				ResourceType:        "Disk",
			}),
>>>>>>> 45438b17
		},
		{
			Factory:  ResourceDiskAttachment,
			TypeName: "aws_lightsail_disk_attachment",
			Name:     "Disk Attachment",
			Region: &inttypes.ServicePackageResourceRegion{
				IsGlobal:                      false,
				IsOverrideEnabled:             true,
				IsValidateOverrideInPartition: true,
			},
		},
		{
			Factory:  ResourceDistribution,
			TypeName: "aws_lightsail_distribution",
			Name:     "Distribution",
<<<<<<< HEAD
			Tags: &inttypes.ServicePackageResourceTags{
				IdentifierAttribute: names.AttrID,
				ResourceType:        "Distribution",
			},
			Region: &inttypes.ServicePackageResourceRegion{
				IsGlobal:                      false,
				IsOverrideEnabled:             true,
				IsValidateOverrideInPartition: true,
			},
=======
			Tags: unique.Make(types.ServicePackageResourceTags{
				IdentifierAttribute: names.AttrID,
				ResourceType:        "Distribution",
			}),
>>>>>>> 45438b17
		},
		{
			Factory:  ResourceDomain,
			TypeName: "aws_lightsail_domain",
			Name:     "Domain",
			Region: &inttypes.ServicePackageResourceRegion{
				IsGlobal:                      false,
				IsOverrideEnabled:             true,
				IsValidateOverrideInPartition: true,
			},
		},
		{
			Factory:  ResourceDomainEntry,
			TypeName: "aws_lightsail_domain_entry",
			Name:     "Domain Entry",
			Region: &inttypes.ServicePackageResourceRegion{
				IsGlobal:                      false,
				IsOverrideEnabled:             true,
				IsValidateOverrideInPartition: true,
			},
		},
		{
			Factory:  ResourceInstance,
			TypeName: "aws_lightsail_instance",
			Name:     "Instance",
<<<<<<< HEAD
			Tags: &inttypes.ServicePackageResourceTags{
				IdentifierAttribute: names.AttrID,
				ResourceType:        "Instance",
			},
			Region: &inttypes.ServicePackageResourceRegion{
				IsGlobal:                      false,
				IsOverrideEnabled:             true,
				IsValidateOverrideInPartition: true,
			},
=======
			Tags: unique.Make(types.ServicePackageResourceTags{
				IdentifierAttribute: names.AttrID,
				ResourceType:        "Instance",
			}),
>>>>>>> 45438b17
		},
		{
			Factory:  ResourceInstancePublicPorts,
			TypeName: "aws_lightsail_instance_public_ports",
			Name:     "Instance Public Ports",
			Region: &inttypes.ServicePackageResourceRegion{
				IsGlobal:                      false,
				IsOverrideEnabled:             true,
				IsValidateOverrideInPartition: true,
			},
		},
		{
			Factory:  ResourceKeyPair,
			TypeName: "aws_lightsail_key_pair",
			Name:     "KeyPair",
<<<<<<< HEAD
			Tags: &inttypes.ServicePackageResourceTags{
				IdentifierAttribute: names.AttrID,
				ResourceType:        "KeyPair",
			},
			Region: &inttypes.ServicePackageResourceRegion{
				IsGlobal:                      false,
				IsOverrideEnabled:             true,
				IsValidateOverrideInPartition: true,
			},
=======
			Tags: unique.Make(types.ServicePackageResourceTags{
				IdentifierAttribute: names.AttrID,
				ResourceType:        "KeyPair",
			}),
>>>>>>> 45438b17
		},
		{
			Factory:  ResourceLoadBalancer,
			TypeName: "aws_lightsail_lb",
			Name:     "LB",
<<<<<<< HEAD
			Tags: &inttypes.ServicePackageResourceTags{
				IdentifierAttribute: names.AttrID,
				ResourceType:        "LB",
			},
			Region: &inttypes.ServicePackageResourceRegion{
				IsGlobal:                      false,
				IsOverrideEnabled:             true,
				IsValidateOverrideInPartition: true,
			},
=======
			Tags: unique.Make(types.ServicePackageResourceTags{
				IdentifierAttribute: names.AttrID,
				ResourceType:        "LB",
			}),
>>>>>>> 45438b17
		},
		{
			Factory:  ResourceLoadBalancerAttachment,
			TypeName: "aws_lightsail_lb_attachment",
			Name:     "Load Balancer Attachment",
			Region: &inttypes.ServicePackageResourceRegion{
				IsGlobal:                      false,
				IsOverrideEnabled:             true,
				IsValidateOverrideInPartition: true,
			},
		},
		{
			Factory:  ResourceLoadBalancerCertificate,
			TypeName: "aws_lightsail_lb_certificate",
			Name:     "Load Balancer Certificate",
			Region: &inttypes.ServicePackageResourceRegion{
				IsGlobal:                      false,
				IsOverrideEnabled:             true,
				IsValidateOverrideInPartition: true,
			},
		},
		{
			Factory:  ResourceLoadBalancerCertificateAttachment,
			TypeName: "aws_lightsail_lb_certificate_attachment",
			Name:     "Load Balancer Certificate Attachment",
			Region: &inttypes.ServicePackageResourceRegion{
				IsGlobal:                      false,
				IsOverrideEnabled:             true,
				IsValidateOverrideInPartition: true,
			},
		},
		{
			Factory:  ResourceLoadBalancerHTTPSRedirectionPolicy,
			TypeName: "aws_lightsail_lb_https_redirection_policy",
			Name:     "Load Balancer HTTPS Redirection Policy",
			Region: &inttypes.ServicePackageResourceRegion{
				IsGlobal:                      false,
				IsOverrideEnabled:             true,
				IsValidateOverrideInPartition: true,
			},
		},
		{
			Factory:  ResourceLoadBalancerStickinessPolicy,
			TypeName: "aws_lightsail_lb_stickiness_policy",
			Name:     "Load Balancer Stickiness Policy",
			Region: &inttypes.ServicePackageResourceRegion{
				IsGlobal:                      false,
				IsOverrideEnabled:             true,
				IsValidateOverrideInPartition: true,
			},
		},
		{
			Factory:  ResourceStaticIP,
			TypeName: "aws_lightsail_static_ip",
			Name:     "Static IP",
			Region: &inttypes.ServicePackageResourceRegion{
				IsGlobal:                      false,
				IsOverrideEnabled:             true,
				IsValidateOverrideInPartition: true,
			},
		},
		{
			Factory:  ResourceStaticIPAttachment,
			TypeName: "aws_lightsail_static_ip_attachment",
			Name:     "Static IP Attachment",
			Region: &inttypes.ServicePackageResourceRegion{
				IsGlobal:                      false,
				IsOverrideEnabled:             true,
				IsValidateOverrideInPartition: true,
			},
		},
	}
}

func (p *servicePackage) ServicePackageName() string {
	return names.Lightsail
}

// NewClient returns a new AWS SDK for Go v2 client for this service package's AWS API.
func (p *servicePackage) NewClient(ctx context.Context, config map[string]any) (*lightsail.Client, error) {
	cfg := *(config["aws_sdkv2_config"].(*aws.Config))
	optFns := []func(*lightsail.Options){
		lightsail.WithEndpointResolverV2(newEndpointResolverV2()),
		withBaseEndpoint(config[names.AttrEndpoint].(string)),
		func(o *lightsail.Options) {
			if region := config[names.AttrRegion].(string); o.Region != region {
				tflog.Info(ctx, "overriding provider-configured AWS API region", map[string]any{
					"service":         p.ServicePackageName(),
					"original_region": o.Region,
					"override_region": region,
				})
				o.Region = region
			}
		},
		withExtraOptions(ctx, p, config),
	}

	return lightsail.NewFromConfig(cfg, optFns...), nil
}

// withExtraOptions returns a functional option that allows this service package to specify extra API client options.
// This option is always called after any generated options.
func withExtraOptions(ctx context.Context, sp conns.ServicePackage, config map[string]any) func(*lightsail.Options) {
	if v, ok := sp.(interface {
		withExtraOptions(context.Context, map[string]any) []func(*lightsail.Options)
	}); ok {
		optFns := v.withExtraOptions(ctx, config)

		return func(o *lightsail.Options) {
			for _, optFn := range optFns {
				optFn(o)
			}
		}
	}

	return func(*lightsail.Options) {}
}

func ServicePackage(ctx context.Context) conns.ServicePackage {
	return &servicePackage{}
}<|MERGE_RESOLUTION|>--- conflicted
+++ resolved
@@ -34,22 +34,15 @@
 			Factory:  ResourceBucket,
 			TypeName: "aws_lightsail_bucket",
 			Name:     "Bucket",
-<<<<<<< HEAD
-			Tags: &inttypes.ServicePackageResourceTags{
+			Tags: unique.Make(inttypes.ServicePackageResourceTags{
 				IdentifierAttribute: names.AttrID,
 				ResourceType:        "Bucket",
-			},
-			Region: &inttypes.ServicePackageResourceRegion{
-				IsGlobal:                      false,
-				IsOverrideEnabled:             true,
-				IsValidateOverrideInPartition: true,
-			},
-=======
-			Tags: unique.Make(types.ServicePackageResourceTags{
-				IdentifierAttribute: names.AttrID,
-				ResourceType:        "Bucket",
-			}),
->>>>>>> 45438b17
+			}),
+			Region: &inttypes.ServicePackageResourceRegion{
+				IsGlobal:                      false,
+				IsOverrideEnabled:             true,
+				IsValidateOverrideInPartition: true,
+			},
 		},
 		{
 			Factory:  ResourceBucketAccessKey,
@@ -75,43 +68,29 @@
 			Factory:  ResourceCertificate,
 			TypeName: "aws_lightsail_certificate",
 			Name:     "Certificate",
-<<<<<<< HEAD
-			Tags: &inttypes.ServicePackageResourceTags{
+			Tags: unique.Make(inttypes.ServicePackageResourceTags{
 				IdentifierAttribute: names.AttrID,
 				ResourceType:        "Certificate",
-			},
-			Region: &inttypes.ServicePackageResourceRegion{
-				IsGlobal:                      false,
-				IsOverrideEnabled:             true,
-				IsValidateOverrideInPartition: true,
-			},
-=======
-			Tags: unique.Make(types.ServicePackageResourceTags{
-				IdentifierAttribute: names.AttrID,
-				ResourceType:        "Certificate",
-			}),
->>>>>>> 45438b17
+			}),
+			Region: &inttypes.ServicePackageResourceRegion{
+				IsGlobal:                      false,
+				IsOverrideEnabled:             true,
+				IsValidateOverrideInPartition: true,
+			},
 		},
 		{
 			Factory:  ResourceContainerService,
 			TypeName: "aws_lightsail_container_service",
 			Name:     "Container Service",
-<<<<<<< HEAD
-			Tags: &inttypes.ServicePackageResourceTags{
+			Tags: unique.Make(inttypes.ServicePackageResourceTags{
 				IdentifierAttribute: names.AttrID,
 				ResourceType:        "ContainerService",
-			},
-			Region: &inttypes.ServicePackageResourceRegion{
-				IsGlobal:                      false,
-				IsOverrideEnabled:             true,
-				IsValidateOverrideInPartition: true,
-			},
-=======
-			Tags: unique.Make(types.ServicePackageResourceTags{
-				IdentifierAttribute: names.AttrID,
-				ResourceType:        "ContainerService",
-			}),
->>>>>>> 45438b17
+			}),
+			Region: &inttypes.ServicePackageResourceRegion{
+				IsGlobal:                      false,
+				IsOverrideEnabled:             true,
+				IsValidateOverrideInPartition: true,
+			},
 		},
 		{
 			Factory:  ResourceContainerServiceDeploymentVersion,
@@ -127,43 +106,29 @@
 			Factory:  ResourceDatabase,
 			TypeName: "aws_lightsail_database",
 			Name:     "Database",
-<<<<<<< HEAD
-			Tags: &inttypes.ServicePackageResourceTags{
+			Tags: unique.Make(inttypes.ServicePackageResourceTags{
 				IdentifierAttribute: names.AttrID,
 				ResourceType:        "Database",
-			},
-			Region: &inttypes.ServicePackageResourceRegion{
-				IsGlobal:                      false,
-				IsOverrideEnabled:             true,
-				IsValidateOverrideInPartition: true,
-			},
-=======
-			Tags: unique.Make(types.ServicePackageResourceTags{
-				IdentifierAttribute: names.AttrID,
-				ResourceType:        "Database",
-			}),
->>>>>>> 45438b17
+			}),
+			Region: &inttypes.ServicePackageResourceRegion{
+				IsGlobal:                      false,
+				IsOverrideEnabled:             true,
+				IsValidateOverrideInPartition: true,
+			},
 		},
 		{
 			Factory:  ResourceDisk,
 			TypeName: "aws_lightsail_disk",
 			Name:     "Disk",
-<<<<<<< HEAD
-			Tags: &inttypes.ServicePackageResourceTags{
+			Tags: unique.Make(inttypes.ServicePackageResourceTags{
 				IdentifierAttribute: names.AttrID,
 				ResourceType:        "Disk",
-			},
-			Region: &inttypes.ServicePackageResourceRegion{
-				IsGlobal:                      false,
-				IsOverrideEnabled:             true,
-				IsValidateOverrideInPartition: true,
-			},
-=======
-			Tags: unique.Make(types.ServicePackageResourceTags{
-				IdentifierAttribute: names.AttrID,
-				ResourceType:        "Disk",
-			}),
->>>>>>> 45438b17
+			}),
+			Region: &inttypes.ServicePackageResourceRegion{
+				IsGlobal:                      false,
+				IsOverrideEnabled:             true,
+				IsValidateOverrideInPartition: true,
+			},
 		},
 		{
 			Factory:  ResourceDiskAttachment,
@@ -179,22 +144,15 @@
 			Factory:  ResourceDistribution,
 			TypeName: "aws_lightsail_distribution",
 			Name:     "Distribution",
-<<<<<<< HEAD
-			Tags: &inttypes.ServicePackageResourceTags{
+			Tags: unique.Make(inttypes.ServicePackageResourceTags{
 				IdentifierAttribute: names.AttrID,
 				ResourceType:        "Distribution",
-			},
-			Region: &inttypes.ServicePackageResourceRegion{
-				IsGlobal:                      false,
-				IsOverrideEnabled:             true,
-				IsValidateOverrideInPartition: true,
-			},
-=======
-			Tags: unique.Make(types.ServicePackageResourceTags{
-				IdentifierAttribute: names.AttrID,
-				ResourceType:        "Distribution",
-			}),
->>>>>>> 45438b17
+			}),
+			Region: &inttypes.ServicePackageResourceRegion{
+				IsGlobal:                      false,
+				IsOverrideEnabled:             true,
+				IsValidateOverrideInPartition: true,
+			},
 		},
 		{
 			Factory:  ResourceDomain,
@@ -220,22 +178,15 @@
 			Factory:  ResourceInstance,
 			TypeName: "aws_lightsail_instance",
 			Name:     "Instance",
-<<<<<<< HEAD
-			Tags: &inttypes.ServicePackageResourceTags{
+			Tags: unique.Make(inttypes.ServicePackageResourceTags{
 				IdentifierAttribute: names.AttrID,
 				ResourceType:        "Instance",
-			},
-			Region: &inttypes.ServicePackageResourceRegion{
-				IsGlobal:                      false,
-				IsOverrideEnabled:             true,
-				IsValidateOverrideInPartition: true,
-			},
-=======
-			Tags: unique.Make(types.ServicePackageResourceTags{
-				IdentifierAttribute: names.AttrID,
-				ResourceType:        "Instance",
-			}),
->>>>>>> 45438b17
+			}),
+			Region: &inttypes.ServicePackageResourceRegion{
+				IsGlobal:                      false,
+				IsOverrideEnabled:             true,
+				IsValidateOverrideInPartition: true,
+			},
 		},
 		{
 			Factory:  ResourceInstancePublicPorts,
@@ -251,43 +202,29 @@
 			Factory:  ResourceKeyPair,
 			TypeName: "aws_lightsail_key_pair",
 			Name:     "KeyPair",
-<<<<<<< HEAD
-			Tags: &inttypes.ServicePackageResourceTags{
+			Tags: unique.Make(inttypes.ServicePackageResourceTags{
 				IdentifierAttribute: names.AttrID,
 				ResourceType:        "KeyPair",
-			},
-			Region: &inttypes.ServicePackageResourceRegion{
-				IsGlobal:                      false,
-				IsOverrideEnabled:             true,
-				IsValidateOverrideInPartition: true,
-			},
-=======
-			Tags: unique.Make(types.ServicePackageResourceTags{
-				IdentifierAttribute: names.AttrID,
-				ResourceType:        "KeyPair",
-			}),
->>>>>>> 45438b17
+			}),
+			Region: &inttypes.ServicePackageResourceRegion{
+				IsGlobal:                      false,
+				IsOverrideEnabled:             true,
+				IsValidateOverrideInPartition: true,
+			},
 		},
 		{
 			Factory:  ResourceLoadBalancer,
 			TypeName: "aws_lightsail_lb",
 			Name:     "LB",
-<<<<<<< HEAD
-			Tags: &inttypes.ServicePackageResourceTags{
+			Tags: unique.Make(inttypes.ServicePackageResourceTags{
 				IdentifierAttribute: names.AttrID,
 				ResourceType:        "LB",
-			},
-			Region: &inttypes.ServicePackageResourceRegion{
-				IsGlobal:                      false,
-				IsOverrideEnabled:             true,
-				IsValidateOverrideInPartition: true,
-			},
-=======
-			Tags: unique.Make(types.ServicePackageResourceTags{
-				IdentifierAttribute: names.AttrID,
-				ResourceType:        "LB",
-			}),
->>>>>>> 45438b17
+			}),
+			Region: &inttypes.ServicePackageResourceRegion{
+				IsGlobal:                      false,
+				IsOverrideEnabled:             true,
+				IsValidateOverrideInPartition: true,
+			},
 		},
 		{
 			Factory:  ResourceLoadBalancerAttachment,
