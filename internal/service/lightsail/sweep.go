//go:build sweep
// +build sweep

package lightsail

import (
	"fmt"
	"log"

	"github.com/aws/aws-sdk-go-v2/aws"
	"github.com/aws/aws-sdk-go-v2/service/lightsail"
	"github.com/hashicorp/go-multierror"
	"github.com/hashicorp/terraform-plugin-testing/helper/resource"
	"github.com/hashicorp/terraform-provider-aws/internal/conns"
	"github.com/hashicorp/terraform-provider-aws/internal/sweep"
)

func init() {
	resource.AddTestSweepers("aws_lightsail_container_service", &resource.Sweeper{
		Name: "aws_lightsail_container_service",
		F:    sweepContainerServices,
	})

	resource.AddTestSweepers("aws_lightsail_instance", &resource.Sweeper{
		Name: "aws_lightsail_instance",
		F:    sweepInstances,
	})

	resource.AddTestSweepers("aws_lightsail_static_ip", &resource.Sweeper{
		Name: "aws_lightsail_static_ip",
		F:    sweepStaticIPs,
	})
}

func sweepContainerServices(region string) error {
	ctx := sweep.Context(region)
	client, err := sweep.SharedRegionalSweepClient(region)
	if err != nil {
		return fmt.Errorf("Error getting client: %s", err)
	}
<<<<<<< HEAD
	conn := client.(*conns.AWSClient).LightsailClient()
=======
	conn := client.(*conns.AWSClient).LightsailConn(ctx)
>>>>>>> 258dd327

	input := &lightsail.GetContainerServicesInput{}
	var sweeperErrs *multierror.Error
	sweepResources := make([]sweep.Sweepable, 0)

	output, err := conn.GetContainerServices(ctx, input)

	if sweep.SkipSweepError(err) {
		log.Printf("[WARN] Skipping Lightsail Container Service sweep for %s: %s", region, err)
		return nil
	}

	if err != nil {
		return fmt.Errorf("Error retrieving Lightsail Container Services: %s", err)
	}

	for _, service := range output.ContainerServices {
		r := ResourceContainerService()
		d := r.Data(nil)
		d.SetId(aws.ToString(service.ContainerServiceName))

		sweepResources = append(sweepResources, sweep.NewSweepResource(r, d, client))
	}

	if sweep.SkipSweepError(err) {
		log.Printf("[WARN] Skipping Lightsail Container Services sweep for %s: %s", region, err)
		return sweeperErrs.ErrorOrNil()
	}

	if err != nil {
		sweeperErrs = multierror.Append(sweeperErrs, fmt.Errorf("error listing Lightsail Container Services  for %s: %w", region, err))
	}

	if err := sweep.SweepOrchestrator(sweepResources); err != nil {
		sweeperErrs = multierror.Append(sweeperErrs, fmt.Errorf("error sweeping Lightsail Container Services for %s: %w", region, err))
	}

	return sweeperErrs.ErrorOrNil()
}

func sweepInstances(region string) error {
	ctx := sweep.Context(region)
	client, err := sweep.SharedRegionalSweepClient(region)
	if err != nil {
		return fmt.Errorf("Error getting client: %s", err)
	}
<<<<<<< HEAD
	conn := client.(*conns.AWSClient).LightsailClient()
=======
	conn := client.(*conns.AWSClient).LightsailConn(ctx)
>>>>>>> 258dd327

	input := &lightsail.GetInstancesInput{}
	var sweeperErrs *multierror.Error

	for {
		output, err := conn.GetInstances(ctx, input)

		if sweep.SkipSweepError(err) {
			log.Printf("[WARN] Skipping Lightsail Instance sweep for %s: %s", region, err)
			return nil
		}

		if err != nil {
			return fmt.Errorf("Error retrieving Lightsail Instances: %s", err)
		}

		for _, instance := range output.Instances {
			name := aws.ToString(instance.Name)
			input := &lightsail.DeleteInstanceInput{
				InstanceName: instance.Name,
			}

			log.Printf("[INFO] Deleting Lightsail Instance: %s", name)
			_, err := conn.DeleteInstance(ctx, input)

			if err != nil {
				sweeperErr := fmt.Errorf("error deleting Lightsail Instance (%s): %s", name, err)
				log.Printf("[ERROR] %s", sweeperErr)
				sweeperErrs = multierror.Append(sweeperErrs, sweeperErr)
			}
		}

		if aws.ToString(output.NextPageToken) == "" {
			break
		}

		input.PageToken = output.NextPageToken
	}

	return sweeperErrs.ErrorOrNil()
}

func sweepStaticIPs(region string) error {
	ctx := sweep.Context(region)
	client, err := sweep.SharedRegionalSweepClient(region)
	if err != nil {
		return fmt.Errorf("Error getting client: %s", err)
	}
<<<<<<< HEAD
	conn := client.(*conns.AWSClient).LightsailClient()
=======
	conn := client.(*conns.AWSClient).LightsailConn(ctx)
>>>>>>> 258dd327

	input := &lightsail.GetStaticIpsInput{}

	for {
		output, err := conn.GetStaticIps(ctx, input)
		if err != nil {
			if sweep.SkipSweepError(err) {
				log.Printf("[WARN] Skipping Lightsail Static IP sweep for %s: %s", region, err)
				return nil
			}
			return fmt.Errorf("Error retrieving Lightsail Static IPs: %s", err)
		}

		if len(output.StaticIps) == 0 {
			log.Print("[DEBUG] No Lightsail Static IPs to sweep")
			return nil
		}

		for _, staticIp := range output.StaticIps {
			name := aws.ToString(staticIp.Name)

			log.Printf("[INFO] Deleting Lightsail Static IP %s", name)
			_, err := conn.ReleaseStaticIp(ctx, &lightsail.ReleaseStaticIpInput{
				StaticIpName: aws.String(name),
			})
			if err != nil {
				return fmt.Errorf("Error deleting Lightsail Static IP %s: %s", name, err)
			}
		}

		if output.NextPageToken == nil {
			break
		}
		input.PageToken = output.NextPageToken
	}

	return nil
}<|MERGE_RESOLUTION|>--- conflicted
+++ resolved
@@ -38,11 +38,7 @@
 	if err != nil {
 		return fmt.Errorf("Error getting client: %s", err)
 	}
-<<<<<<< HEAD
-	conn := client.(*conns.AWSClient).LightsailClient()
-=======
-	conn := client.(*conns.AWSClient).LightsailConn(ctx)
->>>>>>> 258dd327
+	conn := client.(*conns.AWSClient).LightsailClient(ctx)
 
 	input := &lightsail.GetContainerServicesInput{}
 	var sweeperErrs *multierror.Error
@@ -89,11 +85,7 @@
 	if err != nil {
 		return fmt.Errorf("Error getting client: %s", err)
 	}
-<<<<<<< HEAD
-	conn := client.(*conns.AWSClient).LightsailClient()
-=======
-	conn := client.(*conns.AWSClient).LightsailConn(ctx)
->>>>>>> 258dd327
+	conn := client.(*conns.AWSClient).LightsailClient(ctx)
 
 	input := &lightsail.GetInstancesInput{}
 	var sweeperErrs *multierror.Error
@@ -142,11 +134,7 @@
 	if err != nil {
 		return fmt.Errorf("Error getting client: %s", err)
 	}
-<<<<<<< HEAD
-	conn := client.(*conns.AWSClient).LightsailClient()
-=======
-	conn := client.(*conns.AWSClient).LightsailConn(ctx)
->>>>>>> 258dd327
+	conn := client.(*conns.AWSClient).LightsailClient(ctx)
 
 	input := &lightsail.GetStaticIpsInput{}
 
