--- conflicted
+++ resolved
@@ -45,39 +45,27 @@
 			Factory:  resourceLedger,
 			TypeName: "aws_qldb_ledger",
 			Name:     "Ledger",
-<<<<<<< HEAD
-			Tags: &inttypes.ServicePackageResourceTags{
+			Tags: unique.Make(inttypes.ServicePackageResourceTags{
 				IdentifierAttribute: names.AttrARN,
-			},
+			}),
 			Region: &inttypes.ServicePackageResourceRegion{
 				IsGlobal:                      false,
 				IsOverrideEnabled:             true,
 				IsValidateOverrideInPartition: true,
 			},
-=======
-			Tags: unique.Make(types.ServicePackageResourceTags{
-				IdentifierAttribute: names.AttrARN,
-			}),
->>>>>>> 45438b17
 		},
 		{
 			Factory:  resourceStream,
 			TypeName: "aws_qldb_stream",
 			Name:     "Stream",
-<<<<<<< HEAD
-			Tags: &inttypes.ServicePackageResourceTags{
+			Tags: unique.Make(inttypes.ServicePackageResourceTags{
 				IdentifierAttribute: names.AttrARN,
-			},
+			}),
 			Region: &inttypes.ServicePackageResourceRegion{
 				IsGlobal:                      false,
 				IsOverrideEnabled:             true,
 				IsValidateOverrideInPartition: true,
 			},
-=======
-			Tags: unique.Make(types.ServicePackageResourceTags{
-				IdentifierAttribute: names.AttrARN,
-			}),
->>>>>>> 45438b17
 		},
 	}
 }
