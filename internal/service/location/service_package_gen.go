// Code generated by internal/generate/servicepackage/main.go; DO NOT EDIT.

package location

import (
	"context"
	"unique"

	"github.com/aws/aws-sdk-go-v2/aws"
	"github.com/aws/aws-sdk-go-v2/service/location"
	"github.com/hashicorp/terraform-plugin-log/tflog"
	"github.com/hashicorp/terraform-provider-aws/internal/conns"
	inttypes "github.com/hashicorp/terraform-provider-aws/internal/types"
	"github.com/hashicorp/terraform-provider-aws/names"
)

type servicePackage struct{}

func (p *servicePackage) FrameworkDataSources(ctx context.Context) []*inttypes.ServicePackageFrameworkDataSource {
	return []*inttypes.ServicePackageFrameworkDataSource{}
}

func (p *servicePackage) FrameworkResources(ctx context.Context) []*inttypes.ServicePackageFrameworkResource {
	return []*inttypes.ServicePackageFrameworkResource{}
}

func (p *servicePackage) SDKDataSources(ctx context.Context) []*inttypes.ServicePackageSDKDataSource {
	return []*inttypes.ServicePackageSDKDataSource{
		{
			Factory:  DataSourceGeofenceCollection,
			TypeName: "aws_location_geofence_collection",
			Name:     "Geofence Collection",
			Region: &inttypes.ServicePackageResourceRegion{
				IsGlobal:                      false,
				IsOverrideEnabled:             true,
				IsValidateOverrideInPartition: true,
			},
		},
		{
			Factory:  DataSourceMap,
			TypeName: "aws_location_map",
			Name:     "Map",
			Region: &inttypes.ServicePackageResourceRegion{
				IsGlobal:                      false,
				IsOverrideEnabled:             true,
				IsValidateOverrideInPartition: true,
			},
		},
		{
			Factory:  DataSourcePlaceIndex,
			TypeName: "aws_location_place_index",
			Name:     "Place Index",
			Region: &inttypes.ServicePackageResourceRegion{
				IsGlobal:                      false,
				IsOverrideEnabled:             true,
				IsValidateOverrideInPartition: true,
			},
		},
		{
			Factory:  DataSourceRouteCalculator,
			TypeName: "aws_location_route_calculator",
			Name:     "Route Calculator",
			Region: &inttypes.ServicePackageResourceRegion{
				IsGlobal:                      false,
				IsOverrideEnabled:             true,
				IsValidateOverrideInPartition: true,
			},
		},
		{
			Factory:  DataSourceTracker,
			TypeName: "aws_location_tracker",
			Name:     "Tracker",
			Region: &inttypes.ServicePackageResourceRegion{
				IsGlobal:                      false,
				IsOverrideEnabled:             true,
				IsValidateOverrideInPartition: true,
			},
		},
		{
			Factory:  DataSourceTrackerAssociation,
			TypeName: "aws_location_tracker_association",
			Name:     "Tracker Association",
			Region: &inttypes.ServicePackageResourceRegion{
				IsGlobal:                      false,
				IsOverrideEnabled:             true,
				IsValidateOverrideInPartition: true,
			},
		},
		{
			Factory:  DataSourceTrackerAssociations,
			TypeName: "aws_location_tracker_associations",
			Name:     "Tracker Associations",
			Region: &inttypes.ServicePackageResourceRegion{
				IsGlobal:                      false,
				IsOverrideEnabled:             true,
				IsValidateOverrideInPartition: true,
			},
		},
	}
}

func (p *servicePackage) SDKResources(ctx context.Context) []*inttypes.ServicePackageSDKResource {
	return []*inttypes.ServicePackageSDKResource{
		{
			Factory:  ResourceGeofenceCollection,
			TypeName: "aws_location_geofence_collection",
			Name:     "Geofence Collection",
<<<<<<< HEAD
			Tags: &inttypes.ServicePackageResourceTags{
				IdentifierAttribute: "collection_arn",
			},
			Region: &inttypes.ServicePackageResourceRegion{
				IsGlobal:                      false,
				IsOverrideEnabled:             true,
				IsValidateOverrideInPartition: true,
			},
=======
			Tags: unique.Make(types.ServicePackageResourceTags{
				IdentifierAttribute: "collection_arn",
			}),
>>>>>>> 45438b17
		},
		{
			Factory:  ResourceMap,
			TypeName: "aws_location_map",
			Name:     "Map",
<<<<<<< HEAD
			Tags: &inttypes.ServicePackageResourceTags{
				IdentifierAttribute: "map_arn",
			},
			Region: &inttypes.ServicePackageResourceRegion{
				IsGlobal:                      false,
				IsOverrideEnabled:             true,
				IsValidateOverrideInPartition: true,
			},
=======
			Tags: unique.Make(types.ServicePackageResourceTags{
				IdentifierAttribute: "map_arn",
			}),
>>>>>>> 45438b17
		},
		{
			Factory:  ResourcePlaceIndex,
			TypeName: "aws_location_place_index",
			Name:     "Map",
<<<<<<< HEAD
			Tags: &inttypes.ServicePackageResourceTags{
				IdentifierAttribute: "index_arn",
			},
			Region: &inttypes.ServicePackageResourceRegion{
				IsGlobal:                      false,
				IsOverrideEnabled:             true,
				IsValidateOverrideInPartition: true,
			},
=======
			Tags: unique.Make(types.ServicePackageResourceTags{
				IdentifierAttribute: "index_arn",
			}),
>>>>>>> 45438b17
		},
		{
			Factory:  ResourceRouteCalculator,
			TypeName: "aws_location_route_calculator",
			Name:     "Route Calculator",
<<<<<<< HEAD
			Tags: &inttypes.ServicePackageResourceTags{
				IdentifierAttribute: "calculator_arn",
			},
			Region: &inttypes.ServicePackageResourceRegion{
				IsGlobal:                      false,
				IsOverrideEnabled:             true,
				IsValidateOverrideInPartition: true,
			},
=======
			Tags: unique.Make(types.ServicePackageResourceTags{
				IdentifierAttribute: "calculator_arn",
			}),
>>>>>>> 45438b17
		},
		{
			Factory:  ResourceTracker,
			TypeName: "aws_location_tracker",
			Name:     "Route Calculator",
<<<<<<< HEAD
			Tags: &inttypes.ServicePackageResourceTags{
				IdentifierAttribute: "tracker_arn",
			},
			Region: &inttypes.ServicePackageResourceRegion{
				IsGlobal:                      false,
				IsOverrideEnabled:             true,
				IsValidateOverrideInPartition: true,
			},
=======
			Tags: unique.Make(types.ServicePackageResourceTags{
				IdentifierAttribute: "tracker_arn",
			}),
>>>>>>> 45438b17
		},
		{
			Factory:  ResourceTrackerAssociation,
			TypeName: "aws_location_tracker_association",
			Name:     "Tracker Association",
			Region: &inttypes.ServicePackageResourceRegion{
				IsGlobal:                      false,
				IsOverrideEnabled:             true,
				IsValidateOverrideInPartition: true,
			},
		},
	}
}

func (p *servicePackage) ServicePackageName() string {
	return names.Location
}

// NewClient returns a new AWS SDK for Go v2 client for this service package's AWS API.
func (p *servicePackage) NewClient(ctx context.Context, config map[string]any) (*location.Client, error) {
	cfg := *(config["aws_sdkv2_config"].(*aws.Config))
	optFns := []func(*location.Options){
		location.WithEndpointResolverV2(newEndpointResolverV2()),
		withBaseEndpoint(config[names.AttrEndpoint].(string)),
		func(o *location.Options) {
			if region := config[names.AttrRegion].(string); o.Region != region {
				tflog.Info(ctx, "overriding provider-configured AWS API region", map[string]any{
					"service":         p.ServicePackageName(),
					"original_region": o.Region,
					"override_region": region,
				})
				o.Region = region
			}
		},
		withExtraOptions(ctx, p, config),
	}

	return location.NewFromConfig(cfg, optFns...), nil
}

// withExtraOptions returns a functional option that allows this service package to specify extra API client options.
// This option is always called after any generated options.
func withExtraOptions(ctx context.Context, sp conns.ServicePackage, config map[string]any) func(*location.Options) {
	if v, ok := sp.(interface {
		withExtraOptions(context.Context, map[string]any) []func(*location.Options)
	}); ok {
		optFns := v.withExtraOptions(ctx, config)

		return func(o *location.Options) {
			for _, optFn := range optFns {
				optFn(o)
			}
		}
	}

	return func(*location.Options) {}
}

func ServicePackage(ctx context.Context) conns.ServicePackage {
	return &servicePackage{}
}<|MERGE_RESOLUTION|>--- conflicted
+++ resolved
@@ -105,96 +105,66 @@
 			Factory:  ResourceGeofenceCollection,
 			TypeName: "aws_location_geofence_collection",
 			Name:     "Geofence Collection",
-<<<<<<< HEAD
-			Tags: &inttypes.ServicePackageResourceTags{
+			Tags: unique.Make(inttypes.ServicePackageResourceTags{
 				IdentifierAttribute: "collection_arn",
-			},
-			Region: &inttypes.ServicePackageResourceRegion{
-				IsGlobal:                      false,
-				IsOverrideEnabled:             true,
-				IsValidateOverrideInPartition: true,
-			},
-=======
-			Tags: unique.Make(types.ServicePackageResourceTags{
-				IdentifierAttribute: "collection_arn",
-			}),
->>>>>>> 45438b17
+			}),
+			Region: &inttypes.ServicePackageResourceRegion{
+				IsGlobal:                      false,
+				IsOverrideEnabled:             true,
+				IsValidateOverrideInPartition: true,
+			},
 		},
 		{
 			Factory:  ResourceMap,
 			TypeName: "aws_location_map",
 			Name:     "Map",
-<<<<<<< HEAD
-			Tags: &inttypes.ServicePackageResourceTags{
+			Tags: unique.Make(inttypes.ServicePackageResourceTags{
 				IdentifierAttribute: "map_arn",
-			},
-			Region: &inttypes.ServicePackageResourceRegion{
-				IsGlobal:                      false,
-				IsOverrideEnabled:             true,
-				IsValidateOverrideInPartition: true,
-			},
-=======
-			Tags: unique.Make(types.ServicePackageResourceTags{
-				IdentifierAttribute: "map_arn",
-			}),
->>>>>>> 45438b17
+			}),
+			Region: &inttypes.ServicePackageResourceRegion{
+				IsGlobal:                      false,
+				IsOverrideEnabled:             true,
+				IsValidateOverrideInPartition: true,
+			},
 		},
 		{
 			Factory:  ResourcePlaceIndex,
 			TypeName: "aws_location_place_index",
 			Name:     "Map",
-<<<<<<< HEAD
-			Tags: &inttypes.ServicePackageResourceTags{
+			Tags: unique.Make(inttypes.ServicePackageResourceTags{
 				IdentifierAttribute: "index_arn",
-			},
-			Region: &inttypes.ServicePackageResourceRegion{
-				IsGlobal:                      false,
-				IsOverrideEnabled:             true,
-				IsValidateOverrideInPartition: true,
-			},
-=======
-			Tags: unique.Make(types.ServicePackageResourceTags{
-				IdentifierAttribute: "index_arn",
-			}),
->>>>>>> 45438b17
+			}),
+			Region: &inttypes.ServicePackageResourceRegion{
+				IsGlobal:                      false,
+				IsOverrideEnabled:             true,
+				IsValidateOverrideInPartition: true,
+			},
 		},
 		{
 			Factory:  ResourceRouteCalculator,
 			TypeName: "aws_location_route_calculator",
 			Name:     "Route Calculator",
-<<<<<<< HEAD
-			Tags: &inttypes.ServicePackageResourceTags{
+			Tags: unique.Make(inttypes.ServicePackageResourceTags{
 				IdentifierAttribute: "calculator_arn",
-			},
-			Region: &inttypes.ServicePackageResourceRegion{
-				IsGlobal:                      false,
-				IsOverrideEnabled:             true,
-				IsValidateOverrideInPartition: true,
-			},
-=======
-			Tags: unique.Make(types.ServicePackageResourceTags{
-				IdentifierAttribute: "calculator_arn",
-			}),
->>>>>>> 45438b17
+			}),
+			Region: &inttypes.ServicePackageResourceRegion{
+				IsGlobal:                      false,
+				IsOverrideEnabled:             true,
+				IsValidateOverrideInPartition: true,
+			},
 		},
 		{
 			Factory:  ResourceTracker,
 			TypeName: "aws_location_tracker",
 			Name:     "Route Calculator",
-<<<<<<< HEAD
-			Tags: &inttypes.ServicePackageResourceTags{
+			Tags: unique.Make(inttypes.ServicePackageResourceTags{
 				IdentifierAttribute: "tracker_arn",
-			},
-			Region: &inttypes.ServicePackageResourceRegion{
-				IsGlobal:                      false,
-				IsOverrideEnabled:             true,
-				IsValidateOverrideInPartition: true,
-			},
-=======
-			Tags: unique.Make(types.ServicePackageResourceTags{
-				IdentifierAttribute: "tracker_arn",
-			}),
->>>>>>> 45438b17
+			}),
+			Region: &inttypes.ServicePackageResourceRegion{
+				IsGlobal:                      false,
+				IsOverrideEnabled:             true,
+				IsValidateOverrideInPartition: true,
+			},
 		},
 		{
 			Factory:  ResourceTrackerAssociation,
