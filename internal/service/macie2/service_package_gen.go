// Code generated by internal/generate/servicepackage/main.go; DO NOT EDIT.

package macie2

import (
	"context"
	"unique"

	"github.com/aws/aws-sdk-go-v2/aws"
	"github.com/aws/aws-sdk-go-v2/service/macie2"
	"github.com/hashicorp/terraform-plugin-log/tflog"
	"github.com/hashicorp/terraform-provider-aws/internal/conns"
	inttypes "github.com/hashicorp/terraform-provider-aws/internal/types"
	"github.com/hashicorp/terraform-provider-aws/names"
)

type servicePackage struct{}

func (p *servicePackage) FrameworkDataSources(ctx context.Context) []*inttypes.ServicePackageFrameworkDataSource {
	return []*inttypes.ServicePackageFrameworkDataSource{}
}

func (p *servicePackage) FrameworkResources(ctx context.Context) []*inttypes.ServicePackageFrameworkResource {
	return []*inttypes.ServicePackageFrameworkResource{
		{
			Factory:  newOrganizationConfigurationResource,
			TypeName: "aws_macie2_organization_configuration",
			Name:     "Organization Configuration",
			Region: &inttypes.ServicePackageResourceRegion{
				IsGlobal:          false,
				IsOverrideEnabled: false,
			},
		},
	}
}

func (p *servicePackage) SDKDataSources(ctx context.Context) []*inttypes.ServicePackageSDKDataSource {
	return []*inttypes.ServicePackageSDKDataSource{}
}

func (p *servicePackage) SDKResources(ctx context.Context) []*inttypes.ServicePackageSDKResource {
	return []*inttypes.ServicePackageSDKResource{
		{
			Factory:  resourceAccount,
			TypeName: "aws_macie2_account",
			Name:     "Account",
			Region: &inttypes.ServicePackageResourceRegion{
				IsGlobal:                      false,
				IsOverrideEnabled:             true,
				IsValidateOverrideInPartition: true,
			},
		},
		{
			Factory:  resourceClassificationExportConfiguration,
			TypeName: "aws_macie2_classification_export_configuration",
			Name:     "Classification Export Configuration",
			Region: &inttypes.ServicePackageResourceRegion{
				IsGlobal:                      false,
				IsOverrideEnabled:             true,
				IsValidateOverrideInPartition: true,
			},
		},
		{
			Factory:  resourceClassificationJob,
			TypeName: "aws_macie2_classification_job",
			Name:     "Classification Job",
<<<<<<< HEAD
			Tags: &inttypes.ServicePackageResourceTags{
				IdentifierAttribute: "job_arn",
			},
			Region: &inttypes.ServicePackageResourceRegion{
				IsGlobal:                      false,
				IsOverrideEnabled:             true,
				IsValidateOverrideInPartition: true,
			},
=======
			Tags: unique.Make(types.ServicePackageResourceTags{
				IdentifierAttribute: "job_arn",
			}),
>>>>>>> 45438b17
		},
		{
			Factory:  resourceCustomDataIdentifier,
			TypeName: "aws_macie2_custom_data_identifier",
			Name:     "Custom Data Identifier",
<<<<<<< HEAD
			Tags: &inttypes.ServicePackageResourceTags{
				IdentifierAttribute: names.AttrARN,
			},
			Region: &inttypes.ServicePackageResourceRegion{
				IsGlobal:                      false,
				IsOverrideEnabled:             true,
				IsValidateOverrideInPartition: true,
			},
=======
			Tags: unique.Make(types.ServicePackageResourceTags{
				IdentifierAttribute: names.AttrARN,
			}),
>>>>>>> 45438b17
		},
		{
			Factory:  resourceFindingsFilter,
			TypeName: "aws_macie2_findings_filter",
			Name:     "Findings Filter",
<<<<<<< HEAD
			Tags: &inttypes.ServicePackageResourceTags{
				IdentifierAttribute: names.AttrARN,
			},
			Region: &inttypes.ServicePackageResourceRegion{
				IsGlobal:                      false,
				IsOverrideEnabled:             true,
				IsValidateOverrideInPartition: true,
			},
=======
			Tags: unique.Make(types.ServicePackageResourceTags{
				IdentifierAttribute: names.AttrARN,
			}),
>>>>>>> 45438b17
		},
		{
			Factory:  resourceInvitationAccepter,
			TypeName: "aws_macie2_invitation_accepter",
			Name:     "Invitation Accepter",
			Region: &inttypes.ServicePackageResourceRegion{
				IsGlobal:                      false,
				IsOverrideEnabled:             true,
				IsValidateOverrideInPartition: true,
			},
		},
		{
			Factory:  resourceMember,
			TypeName: "aws_macie2_member",
			Name:     "Member",
<<<<<<< HEAD
			Tags: &inttypes.ServicePackageResourceTags{
				IdentifierAttribute: names.AttrARN,
			},
			Region: &inttypes.ServicePackageResourceRegion{
				IsGlobal:                      false,
				IsOverrideEnabled:             true,
				IsValidateOverrideInPartition: true,
			},
=======
			Tags: unique.Make(types.ServicePackageResourceTags{
				IdentifierAttribute: names.AttrARN,
			}),
>>>>>>> 45438b17
		},
		{
			Factory:  resourceOrganizationAdminAccount,
			TypeName: "aws_macie2_organization_admin_account",
			Name:     "Organization Admin Account",
			Region: &inttypes.ServicePackageResourceRegion{
				IsGlobal:                      false,
				IsOverrideEnabled:             true,
				IsValidateOverrideInPartition: true,
			},
		},
	}
}

func (p *servicePackage) ServicePackageName() string {
	return names.Macie2
}

// NewClient returns a new AWS SDK for Go v2 client for this service package's AWS API.
func (p *servicePackage) NewClient(ctx context.Context, config map[string]any) (*macie2.Client, error) {
	cfg := *(config["aws_sdkv2_config"].(*aws.Config))
	optFns := []func(*macie2.Options){
		macie2.WithEndpointResolverV2(newEndpointResolverV2()),
		withBaseEndpoint(config[names.AttrEndpoint].(string)),
		func(o *macie2.Options) {
			if region := config[names.AttrRegion].(string); o.Region != region {
				tflog.Info(ctx, "overriding provider-configured AWS API region", map[string]any{
					"service":         p.ServicePackageName(),
					"original_region": o.Region,
					"override_region": region,
				})
				o.Region = region
			}
		},
		withExtraOptions(ctx, p, config),
	}

	return macie2.NewFromConfig(cfg, optFns...), nil
}

// withExtraOptions returns a functional option that allows this service package to specify extra API client options.
// This option is always called after any generated options.
func withExtraOptions(ctx context.Context, sp conns.ServicePackage, config map[string]any) func(*macie2.Options) {
	if v, ok := sp.(interface {
		withExtraOptions(context.Context, map[string]any) []func(*macie2.Options)
	}); ok {
		optFns := v.withExtraOptions(ctx, config)

		return func(o *macie2.Options) {
			for _, optFn := range optFns {
				optFn(o)
			}
		}
	}

	return func(*macie2.Options) {}
}

func ServicePackage(ctx context.Context) conns.ServicePackage {
	return &servicePackage{}
}<|MERGE_RESOLUTION|>--- conflicted
+++ resolved
@@ -64,58 +64,40 @@
 			Factory:  resourceClassificationJob,
 			TypeName: "aws_macie2_classification_job",
 			Name:     "Classification Job",
-<<<<<<< HEAD
-			Tags: &inttypes.ServicePackageResourceTags{
+			Tags: unique.Make(inttypes.ServicePackageResourceTags{
 				IdentifierAttribute: "job_arn",
-			},
+			}),
 			Region: &inttypes.ServicePackageResourceRegion{
 				IsGlobal:                      false,
 				IsOverrideEnabled:             true,
 				IsValidateOverrideInPartition: true,
 			},
-=======
-			Tags: unique.Make(types.ServicePackageResourceTags{
-				IdentifierAttribute: "job_arn",
-			}),
->>>>>>> 45438b17
 		},
 		{
 			Factory:  resourceCustomDataIdentifier,
 			TypeName: "aws_macie2_custom_data_identifier",
 			Name:     "Custom Data Identifier",
-<<<<<<< HEAD
-			Tags: &inttypes.ServicePackageResourceTags{
+			Tags: unique.Make(inttypes.ServicePackageResourceTags{
 				IdentifierAttribute: names.AttrARN,
-			},
+			}),
 			Region: &inttypes.ServicePackageResourceRegion{
 				IsGlobal:                      false,
 				IsOverrideEnabled:             true,
 				IsValidateOverrideInPartition: true,
 			},
-=======
-			Tags: unique.Make(types.ServicePackageResourceTags{
-				IdentifierAttribute: names.AttrARN,
-			}),
->>>>>>> 45438b17
 		},
 		{
 			Factory:  resourceFindingsFilter,
 			TypeName: "aws_macie2_findings_filter",
 			Name:     "Findings Filter",
-<<<<<<< HEAD
-			Tags: &inttypes.ServicePackageResourceTags{
+			Tags: unique.Make(inttypes.ServicePackageResourceTags{
 				IdentifierAttribute: names.AttrARN,
-			},
+			}),
 			Region: &inttypes.ServicePackageResourceRegion{
 				IsGlobal:                      false,
 				IsOverrideEnabled:             true,
 				IsValidateOverrideInPartition: true,
 			},
-=======
-			Tags: unique.Make(types.ServicePackageResourceTags{
-				IdentifierAttribute: names.AttrARN,
-			}),
->>>>>>> 45438b17
 		},
 		{
 			Factory:  resourceInvitationAccepter,
@@ -131,20 +113,14 @@
 			Factory:  resourceMember,
 			TypeName: "aws_macie2_member",
 			Name:     "Member",
-<<<<<<< HEAD
-			Tags: &inttypes.ServicePackageResourceTags{
+			Tags: unique.Make(inttypes.ServicePackageResourceTags{
 				IdentifierAttribute: names.AttrARN,
-			},
+			}),
 			Region: &inttypes.ServicePackageResourceRegion{
 				IsGlobal:                      false,
 				IsOverrideEnabled:             true,
 				IsValidateOverrideInPartition: true,
 			},
-=======
-			Tags: unique.Make(types.ServicePackageResourceTags{
-				IdentifierAttribute: names.AttrARN,
-			}),
->>>>>>> 45438b17
 		},
 		{
 			Factory:  resourceOrganizationAdminAccount,
