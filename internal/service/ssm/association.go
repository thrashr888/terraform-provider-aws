// Copyright (c) HashiCorp, Inc.
// SPDX-License-Identifier: MPL-2.0

package ssm

import (
	"context"
	"errors"
	"log"
	"strings"
	"time"

	"github.com/YakDriver/regexache"
	"github.com/aws/aws-sdk-go-v2/aws"
	"github.com/aws/aws-sdk-go-v2/aws/arn"
	"github.com/aws/aws-sdk-go-v2/service/ssm"
	awstypes "github.com/aws/aws-sdk-go-v2/service/ssm/types"
	"github.com/hashicorp/terraform-plugin-sdk/v2/diag"
	"github.com/hashicorp/terraform-plugin-sdk/v2/helper/retry"
	"github.com/hashicorp/terraform-plugin-sdk/v2/helper/schema"
	"github.com/hashicorp/terraform-plugin-sdk/v2/helper/validation"
	"github.com/hashicorp/terraform-provider-aws/internal/conns"
	"github.com/hashicorp/terraform-provider-aws/internal/enum"
	"github.com/hashicorp/terraform-provider-aws/internal/errs"
	"github.com/hashicorp/terraform-provider-aws/internal/errs/sdkdiag"
	tfmaps "github.com/hashicorp/terraform-provider-aws/internal/maps"
	"github.com/hashicorp/terraform-provider-aws/internal/tfresource"
	"github.com/hashicorp/terraform-provider-aws/names"
)

// @SDKResource("aws_ssm_association", name="Association")
func resourceAssociation() *schema.Resource {
	//lintignore:R011
	return &schema.Resource{
		CreateWithoutTimeout: resourceAssociationCreate,
		ReadWithoutTimeout:   resourceAssociationRead,
		UpdateWithoutTimeout: resourceAssociationUpdate,
		DeleteWithoutTimeout: resourceAssociationDelete,

		Importer: &schema.ResourceImporter{
			StateContext: schema.ImportStatePassthroughContext,
		},

		MigrateState:  associationMigrateState,
		SchemaVersion: 1,

		Schema: map[string]*schema.Schema{
			"apply_only_at_cron_interval": {
				Type:     schema.TypeBool,
				Default:  false,
				Optional: true,
			},
			names.AttrARN: {
				Type:     schema.TypeString,
				Computed: true,
			},
			"association_id": {
				Type:     schema.TypeString,
				Computed: true,
			},
			"association_name": {
				Type:     schema.TypeString,
				Optional: true,
				ValidateFunc: validation.All(
					validation.StringLenBetween(3, 128),
					validation.StringMatch(regexache.MustCompile(`^[0-9A-Za-z_.-]{3,128}$`), "must contain only alphanumeric, underscore, hyphen, or period characters"),
				),
			},
			"automation_target_parameter_name": {
				Type:         schema.TypeString,
				Optional:     true,
				ValidateFunc: validation.StringLenBetween(1, 50),
			},
			"compliance_severity": {
				Type:             schema.TypeString,
				Optional:         true,
				ValidateDiagFunc: enum.Validate[awstypes.ComplianceSeverity](),
			},
			"document_version": {
				Type:         schema.TypeString,
				Optional:     true,
				Computed:     true,
				ValidateFunc: validation.StringMatch(regexache.MustCompile(`^([$]LATEST|[$]DEFAULT|^[1-9][0-9]*$)$`), ""),
			},
			names.AttrInstanceID: {
				Type:       schema.TypeString,
				ForceNew:   true,
				Optional:   true,
				Deprecated: "use 'targets' argument instead. https://docs.aws.amazon.com/systems-manager/latest/APIReference/API_CreateAssociation.html#systemsmanager-CreateAssociation-request-InstanceId",
			},
			"max_concurrency": {
				Type:         schema.TypeString,
				Optional:     true,
				ValidateFunc: validation.StringMatch(regexache.MustCompile(`^([1-9][0-9]*|[1-9][0-9]%|[1-9]%|100%)$`), "must be a valid number (e.g. 10) or percentage including the percent sign (e.g. 10%)"),
			},
			"max_errors": {
				Type:         schema.TypeString,
				Optional:     true,
				ValidateFunc: validation.StringMatch(regexache.MustCompile(`^([1-9][0-9]*|[0]|[1-9][0-9]%|[0-9]%|100%)$`), "must be a valid number (e.g. 10) or percentage including the percent sign (e.g. 10%)"),
			},
			names.AttrName: {
				Type:     schema.TypeString,
				ForceNew: true,
				Required: true,
			},
			"output_location": {
				Type:     schema.TypeList,
				MaxItems: 1,
				Optional: true,
				Elem: &schema.Resource{
					Schema: map[string]*schema.Schema{
						names.AttrS3BucketName: {
							Type:         schema.TypeString,
							Required:     true,
							ValidateFunc: validation.StringLenBetween(3, 63),
						},
						names.AttrS3KeyPrefix: {
							Type:         schema.TypeString,
							Optional:     true,
							ValidateFunc: validation.StringLenBetween(0, 500),
						},
						"s3_region": {
							Type:         schema.TypeString,
							Optional:     true,
							ValidateFunc: validation.StringLenBetween(3, 20),
						},
					},
				},
			},
			names.AttrParameters: {
				Type:     schema.TypeMap,
				Optional: true,
				Computed: true,
				Elem:     &schema.Schema{Type: schema.TypeString},
			},
			names.AttrScheduleExpression: {
				Type:         schema.TypeString,
				Optional:     true,
				ValidateFunc: validation.StringLenBetween(1, 256),
			},
			"sync_compliance": {
				Type:             schema.TypeString,
				Optional:         true,
				ValidateDiagFunc: enum.Validate[awstypes.AssociationSyncCompliance](),
			},
			"targets": {
				Type:     schema.TypeList,
				Optional: true,
				Computed: true,
				MaxItems: 5,
				Elem: &schema.Resource{
					Schema: map[string]*schema.Schema{
						names.AttrKey: {
							Type:         schema.TypeString,
							Required:     true,
							ValidateFunc: validation.StringLenBetween(1, 163),
						},
						names.AttrValues: {
							Type:     schema.TypeList,
							Required: true,
							MaxItems: 50,
							Elem:     &schema.Schema{Type: schema.TypeString},
						},
					},
				},
			},
			"wait_for_success_timeout_seconds": {
				Type:     schema.TypeInt,
				Optional: true,
			},
		},
	}
}

func resourceAssociationCreate(ctx context.Context, d *schema.ResourceData, meta interface{}) diag.Diagnostics {
	var diags diag.Diagnostics
	conn := meta.(*conns.AWSClient).SSMClient(ctx)

	name := d.Get(names.AttrName).(string)
	input := &ssm.CreateAssociationInput{
		Name: aws.String(name),
	}

	if v, ok := d.GetOk("apply_only_at_cron_interval"); ok {
		input.ApplyOnlyAtCronInterval = v.(bool)
	}

	if v, ok := d.GetOk("association_name"); ok {
		input.AssociationName = aws.String(v.(string))
	}

	if v, ok := d.GetOk("automation_target_parameter_name"); ok {
		input.AutomationTargetParameterName = aws.String(v.(string))
	}

	if v, ok := d.GetOk("compliance_severity"); ok {
		input.ComplianceSeverity = awstypes.AssociationComplianceSeverity(v.(string))
	}

	if v, ok := d.GetOk("document_version"); ok {
		input.DocumentVersion = aws.String(v.(string))
	}

	if v, ok := d.GetOk(names.AttrInstanceID); ok {
		input.InstanceId = aws.String(v.(string))
	}

	if v, ok := d.GetOk("max_concurrency"); ok {
		input.MaxConcurrency = aws.String(v.(string))
	}

	if v, ok := d.GetOk("max_errors"); ok {
		input.MaxErrors = aws.String(v.(string))
	}

	if v, ok := d.GetOk("output_location"); ok {
		input.OutputLocation = expandAssociationOutputLocation(v.([]interface{}))
	}

	if v, ok := d.GetOk(names.AttrParameters); ok {
		input.Parameters = expandParameters(v.(map[string]interface{}))
	}

	if v, ok := d.GetOk(names.AttrScheduleExpression); ok {
		input.ScheduleExpression = aws.String(v.(string))
	}

	if v, ok := d.GetOk("sync_compliance"); ok {
		input.SyncCompliance = awstypes.AssociationSyncCompliance(v.(string))
	}

	if v, ok := d.GetOk("targets"); ok {
		input.Targets = expandTargets(v.([]interface{}))
	}

	output, err := conn.CreateAssociation(ctx, input)

	if err != nil {
		return sdkdiag.AppendErrorf(diags, "creating SSM Association (%s): %s", name, err)
	}

	d.SetId(aws.ToString(output.AssociationDescription.AssociationId))

	if v, ok := d.GetOk("wait_for_success_timeout_seconds"); ok {
		timeout := time.Duration(v.(int)) * time.Second //nolint:durationcheck // should really be d.Timeout(schema.TimeoutCreate)
		if _, err := waitAssociationCreated(ctx, conn, d.Id(), timeout); err != nil {
			return sdkdiag.AppendErrorf(diags, "waiting for SSM Association (%s) create: %s", d.Id(), err)
		}
	}

	return append(diags, resourceAssociationRead(ctx, d, meta)...)
}

func resourceAssociationRead(ctx context.Context, d *schema.ResourceData, meta interface{}) diag.Diagnostics {
	var diags diag.Diagnostics
	conn := meta.(*conns.AWSClient).SSMClient(ctx)

	association, err := findAssociationByID(ctx, conn, d.Id())

	if !d.IsNewResource() && tfresource.NotFound(err) {
		log.Printf("[WARN] SSM Association %s not found, removing from state", d.Id())
		d.SetId("")
		return diags
	}

	if err != nil {
		return sdkdiag.AppendErrorf(diags, "reading SSM Association (%s): %s", d.Id(), err)
	}

	d.Set("apply_only_at_cron_interval", association.ApplyOnlyAtCronInterval)
	arn := arn.ARN{
		Partition: meta.(*conns.AWSClient).Partition,
		Service:   "ssm",
		Region:    meta.(*conns.AWSClient).Region,
		AccountID: meta.(*conns.AWSClient).AccountID,
		Resource:  "association/" + aws.ToString(association.AssociationId),
	}.String()
	d.Set(names.AttrARN, arn)
	d.Set("association_id", association.AssociationId)
	d.Set("association_name", association.AssociationName)
	d.Set("automation_target_parameter_name", association.AutomationTargetParameterName)
	d.Set("compliance_severity", association.ComplianceSeverity)
	d.Set("document_version", association.DocumentVersion)
	d.Set(names.AttrInstanceID, association.InstanceId)
	d.Set("max_concurrency", association.MaxConcurrency)
	d.Set("max_errors", association.MaxErrors)
	d.Set(names.AttrName, association.Name)
	if err := d.Set("output_location", flattenAssociationOutputLocation(association.OutputLocation)); err != nil {
		return sdkdiag.AppendErrorf(diags, "setting output_location: %s", err)
	}
	if err := d.Set(names.AttrParameters, flattenParameters(association.Parameters)); err != nil {
		return sdkdiag.AppendErrorf(diags, "setting parameters: %s", err)
	}
	d.Set(names.AttrScheduleExpression, association.ScheduleExpression)
	d.Set("sync_compliance", association.SyncCompliance)
	if err := d.Set("targets", flattenTargets(association.Targets)); err != nil {
		return sdkdiag.AppendErrorf(diags, "setting targets: %s", err)
	}

	return diags
}

func resourceAssociationUpdate(ctx context.Context, d *schema.ResourceData, meta interface{}) diag.Diagnostics {
	var diags diag.Diagnostics
	conn := meta.(*conns.AWSClient).SSMClient(ctx)

	// AWS creates a new version every time the association is updated, so everything should be passed in the update.
	input := &ssm.UpdateAssociationInput{
		AssociationId: aws.String(d.Id()),
	}

	if v, ok := d.GetOk("apply_only_at_cron_interval"); ok {
		input.ApplyOnlyAtCronInterval = v.(bool)
	}

	if v, ok := d.GetOk("association_name"); ok {
		input.AssociationName = aws.String(v.(string))
	}

	if v, ok := d.GetOk("automation_target_parameter_name"); ok {
		input.AutomationTargetParameterName = aws.String(v.(string))
	}

	if v, ok := d.GetOk("compliance_severity"); ok {
		input.ComplianceSeverity = awstypes.AssociationComplianceSeverity(v.(string))
	}

	if v, ok := d.GetOk("document_version"); ok {
		input.DocumentVersion = aws.String(v.(string))
	}

	if v, ok := d.GetOk("max_concurrency"); ok {
		input.MaxConcurrency = aws.String(v.(string))
	}

	if v, ok := d.GetOk("max_errors"); ok {
		input.MaxErrors = aws.String(v.(string))
	}

	if v, ok := d.GetOk("output_location"); ok {
		input.OutputLocation = expandAssociationOutputLocation(v.([]interface{}))
	}

	if v, ok := d.GetOk(names.AttrParameters); ok {
		input.Parameters = expandParameters(v.(map[string]interface{}))
	}

	if v, ok := d.GetOk(names.AttrScheduleExpression); ok {
		input.ScheduleExpression = aws.String(v.(string))
	}

	if d.HasChange("sync_compliance") {
		input.SyncCompliance = awstypes.AssociationSyncCompliance(d.Get("sync_compliance").(string))
	}

	if _, ok := d.GetOk("targets"); ok {
		input.Targets = expandTargets(d.Get("targets").([]interface{}))
	}

	_, err := conn.UpdateAssociation(ctx, input)

	if err != nil {
		return sdkdiag.AppendErrorf(diags, "updating SSM Association (%s): %s", d.Id(), err)
	}

	return append(diags, resourceAssociationRead(ctx, d, meta)...)
}

func resourceAssociationDelete(ctx context.Context, d *schema.ResourceData, meta interface{}) diag.Diagnostics {
	var diags diag.Diagnostics
	conn := meta.(*conns.AWSClient).SSMClient(ctx)

	log.Printf("[DEBUG] Deleting SSM Association: %s", d.Id())
	_, err := conn.DeleteAssociation(ctx, &ssm.DeleteAssociationInput{
		AssociationId: aws.String(d.Id()),
	})

	if errs.IsA[*awstypes.AssociationDoesNotExist](err) {
		return diags
	}

	if err != nil {
		return sdkdiag.AppendErrorf(diags, "deleting SSM Association (%s): %s", d.Id(), err)
	}

	return diags
}

func findAssociationByID(ctx context.Context, conn *ssm.Client, id string) (*awstypes.AssociationDescription, error) {
	input := &ssm.DescribeAssociationInput{
		AssociationId: aws.String(id),
	}

	output, err := conn.DescribeAssociation(ctx, input)

	if errs.IsA[*awstypes.AssociationDoesNotExist](err) {
		return nil, &retry.NotFoundError{
			LastError:   err,
			LastRequest: input,
		}
	}

	if err != nil {
		return nil, err
	}

	if output == nil || output.AssociationDescription == nil || output.AssociationDescription.Overview == nil {
		return nil, tfresource.NewEmptyResultError(input)
	}

	return output.AssociationDescription, nil
}

func statusAssociation(ctx context.Context, conn *ssm.Client, id string) retry.StateRefreshFunc {
	return func() (interface{}, string, error) {
		output, err := findAssociationByID(ctx, conn, id)

		if tfresource.NotFound(err) {
			return nil, "", nil
		}

		if err != nil {
			return nil, "", err
		}

		// Use the Overview.Status field instead of the root-level Status as DescribeAssociation
		// does not appear to return the root-level Status in the API response at this time.
		return output, aws.ToString(output.Overview.Status), nil
	}
}

func waitAssociationCreated(ctx context.Context, conn *ssm.Client, id string, timeout time.Duration) (*awstypes.AssociationDescription, error) {
	stateConf := &retry.StateChangeConf{
		Pending: enum.Slice(awstypes.AssociationStatusNamePending),
		Target:  enum.Slice(awstypes.AssociationStatusNameSuccess),
		Refresh: statusAssociation(ctx, conn, id),
		Timeout: timeout,
	}

	outputRaw, err := stateConf.WaitForStateContext(ctx)

	if output, ok := outputRaw.(*awstypes.AssociationDescription); ok {
		if status := awstypes.AssociationStatusName(aws.ToString(output.Overview.Status)); status == awstypes.AssociationStatusNameFailed {
			tfresource.SetLastError(err, errors.New(aws.ToString(output.Overview.DetailedStatus)))
		}

		return output, err
	}

	return nil, err
}

func expandParameters(tfMap map[string]interface{}) map[string][]string {
	return tfmaps.ApplyToAllValues(tfMap, func(v interface{}) []string {
		return []string{v.(string)}
	})
}

func flattenParameters(apiObject map[string][]string) map[string]interface{} {
	return tfmaps.ApplyToAllValues(apiObject, func(v []string) interface{} {
		return strings.Join(v, ",")
	})
}

func expandAssociationOutputLocation(tfList []interface{}) *awstypes.InstanceAssociationOutputLocation {
	if tfList == nil {
		return nil
	}

	//We only allow 1 Item so we can grab the first in the list only
	tfMap := tfList[0].(map[string]interface{})

	s3OutputLocation := &awstypes.S3OutputLocation{
		OutputS3BucketName: aws.String(tfMap[names.AttrS3BucketName].(string)),
	}

<<<<<<< HEAD
	if v, ok := tfMap["s3_key_prefix"]; ok {
		s3OutputLocation.OutputS3KeyPrefix = aws.String(v.(string))
=======
	if v, ok := locationConfig[names.AttrS3KeyPrefix]; ok {
		S3OutputLocation.OutputS3KeyPrefix = aws.String(v.(string))
>>>>>>> be30b1b9
	}

	if v, ok := tfMap["s3_region"].(string); ok && v != "" {
		s3OutputLocation.OutputS3Region = aws.String(v)
	}

	return &awstypes.InstanceAssociationOutputLocation{
		S3Location: s3OutputLocation,
	}
}

func flattenAssociationOutputLocation(apiObject *awstypes.InstanceAssociationOutputLocation) []interface{} {
	if apiObject == nil || apiObject.S3Location == nil {
		return nil
	}

	tfList := make([]interface{}, 0)
	tfMap := make(map[string]interface{})

	tfMap[names.AttrS3BucketName] = aws.ToString(apiObject.S3Location.OutputS3BucketName)

<<<<<<< HEAD
	if apiObject.S3Location.OutputS3KeyPrefix != nil {
		tfMap["s3_key_prefix"] = aws.ToString(apiObject.S3Location.OutputS3KeyPrefix)
=======
	if location.S3Location.OutputS3KeyPrefix != nil {
		item[names.AttrS3KeyPrefix] = aws.StringValue(location.S3Location.OutputS3KeyPrefix)
>>>>>>> be30b1b9
	}

	if apiObject.S3Location.OutputS3Region != nil {
		tfMap["s3_region"] = aws.ToString(apiObject.S3Location.OutputS3Region)
	}

	tfList = append(tfList, tfMap)

	return tfList
}<|MERGE_RESOLUTION|>--- conflicted
+++ resolved
@@ -474,13 +474,8 @@
 		OutputS3BucketName: aws.String(tfMap[names.AttrS3BucketName].(string)),
 	}
 
-<<<<<<< HEAD
-	if v, ok := tfMap["s3_key_prefix"]; ok {
+	if v, ok := tfMap[names.AttrS3KeyPrefix]; ok {
 		s3OutputLocation.OutputS3KeyPrefix = aws.String(v.(string))
-=======
-	if v, ok := locationConfig[names.AttrS3KeyPrefix]; ok {
-		S3OutputLocation.OutputS3KeyPrefix = aws.String(v.(string))
->>>>>>> be30b1b9
 	}
 
 	if v, ok := tfMap["s3_region"].(string); ok && v != "" {
@@ -502,13 +497,8 @@
 
 	tfMap[names.AttrS3BucketName] = aws.ToString(apiObject.S3Location.OutputS3BucketName)
 
-<<<<<<< HEAD
 	if apiObject.S3Location.OutputS3KeyPrefix != nil {
-		tfMap["s3_key_prefix"] = aws.ToString(apiObject.S3Location.OutputS3KeyPrefix)
-=======
-	if location.S3Location.OutputS3KeyPrefix != nil {
-		item[names.AttrS3KeyPrefix] = aws.StringValue(location.S3Location.OutputS3KeyPrefix)
->>>>>>> be30b1b9
+		tfMap[names.AttrS3KeyPrefix] = aws.ToString(apiObject.S3Location.OutputS3KeyPrefix)
 	}
 
 	if apiObject.S3Location.OutputS3Region != nil {
