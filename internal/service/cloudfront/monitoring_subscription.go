--- conflicted
+++ resolved
@@ -217,15 +217,8 @@
 		return nil
 	}
 
-<<<<<<< HEAD
-	tfMap := map[string]interface{}{}
-
-	if v := apiObject.RealtimeMetricsSubscriptionStatus; v != awstypes.RealtimeMetricsSubscriptionStatus("") {
-		tfMap["realtime_metrics_subscription_status"] = v
-=======
 	tfMap := map[string]interface{}{
 		"realtime_metrics_subscription_status": apiObject.RealtimeMetricsSubscriptionStatus,
->>>>>>> eb4056bb
 	}
 
 	return tfMap
