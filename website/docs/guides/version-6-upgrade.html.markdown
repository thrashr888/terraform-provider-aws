---
subcategory: ""
layout: "aws"
page_title: "Terraform AWS Provider Version 6 Upgrade Guide"
description: |-
  Terraform AWS Provider Version 6 Upgrade Guide
---

# Terraform AWS Provider Version 6 Upgrade Guide

Version 6.0.0 of the AWS provider for Terraform is a major release and includes changes that you need to consider when upgrading. This guide will help with that process and focuses only on changes from version 5.x to version 6.0.0. See the [Version 5 Upgrade Guide](/docs/providers/aws/guides/version-5-upgrade.html) for information on upgrading from 4.x to version 5.0.0.

Upgrade topics:

<!-- TOC depthFrom:2 depthTo:2 -->

<<<<<<< HEAD
- [Provider Version Configuration](#provider-version-configuration)
- [Provider Arguments](#provider-arguments)
- [Enhanced Region Support](#enhanced-region-support)
- [Dropping Support For Amazon SimpleDB](#dropping-support-for-amazon-simpledb)
- [Dropping Support For Amazon Worklink](#dropping-support-for-amazon-worklink)
- [AWS OpsWorks Stacks End of Life](#aws-opsworks-stacks-end-of-life)
- [AWS CloudWatch Evidently Deprecation](#aws-cloudwatch-evidently-deprecation)
=======
- [Prerequisites to Upgrade to v6.0.0](#prerequisites-to-upgrade-to-v600)
- [Removed Provider Arguments](#removed-provider-arguments)
- [Enhanced Multi-Region Support](#enhanced-multi-region-support)
>>>>>>> 71e19424
- [Amazon Elastic Transcoder Deprecation](#amazon-elastic-transcoder-deprecation)
- [CloudWatch Evidently Deprecation](#cloudwatch-evidently-deprecation)
- [Nullable Boolean Validation Update](#nullable-boolean-validation-update)
- [OpsWorks Stacks Removal](#opsworks-stacks-removal)
- [S3 Global Endpoint Deprecation](#s3-global-endpoint-deprecation)
- [SimpleDB Support Removed](#simpledb-support-removed)
- [Worklink Support Removed](#worklink-support-removed)
- [Data Source `aws_ami`](#data-source-aws_ami)
- [Data Source `aws_batch_compute_environment`](#data-source-aws_batch_compute_environment)
- [Data Source `aws_ecs_task_definition`](#data-source-aws_ecs_task_definition)
- [Data Source `aws_ecs_task_execution`](#data-source-aws_ecs_task_execution)
- [Data Source `aws_elbv2_listener_rule`](#data-source-aws_elbv2_listener_rule)
- [Data Source `aws_globalaccelerator_accelerator`](#data-source-aws_globalaccelerator_accelerator)
- [Data Source `aws_identitystore_group`](#data-source-aws_identitystore_group)
- [Data Source `aws_identitystore_user`](#data-source-aws_identitystore_user)
- [Data Source `aws_launch_template`](#data-source-aws_launch_template)
- [Data Source `aws_opensearch_domain`](#data-source-aws_opensearch_domain)
- [Data Source `aws_opensearchserverless_security_config`](#data-source-aws_opensearchserverless_security_config)
- [Data Source `aws_quicksight_data_set`](#data-source-aws_quicksight_data_set)
- [Data Source `aws_region`](#data-source-aws_region)
- [Data Source `aws_s3_bucket`](#data-source-aws_s3_bucket)
- [Data Source `aws_service_discovery_service`](#data-source-aws_service_discovery_service)
- [Data Source `aws_servicequotas_templates`](#data-source-aws_servicequotas_templates)
- [Data Source `aws_ssmincidents_replication_set`](#data-source-aws_ssmincidents_replication_set)
- [Data Source `aws_vpc_endpoint_service`](#data-source-aws_vpc_endpoint_service)
- [Data Source `aws_vpc_peering_connection`](#data-source-aws_vpc_peering_connection)
- [Resource `aws_accessanalyzer_archive_rule`](#typenullablebool-validation-update)
- [Resource `aws_alb_target_group`](#typenullablebool-validation-update)
- [Resource `aws_api_gateway_account`](#resource-aws_api_gateway_account)
- [Resource `aws_api_gateway_deployment`](#resource-aws_api_gateway_deployment)
- [Resource `aws_batch_compute_environment`](#resource-aws_batch_compute_environment)
- [Resource `aws_batch_job_queue`](#resource-aws_batch_job_queue)
- [Resource `aws_bedrock_model_invocation_logging_configuration`](#resource-aws_bedrock_model_invocation_logging_configuration)
- [Resource `aws_cloudformation_stack_set_instance`](#resource-aws_cloudformation_stack_set_instance)
- [Resource `aws_cloudfront_key_value_store`](#resource-aws_cloudfront_key_value_store)
- [Resource `aws_cloudfront_response_headers_policy`](#resource-aws_cloudfront_response_headers_policy)
- [Resource `aws_cloudtrail_event_data_store`](#typenullablebool-validation-update)
- [Resource `aws_cognito_user_in_group`](#resource-aws_cognito_user_in_group)
- [Resource `aws_config_aggregate_authorization`](#resource-aws_config_aggregate_authorization)
- [Resource `aws_db_instance`](#resource-aws_db_instance)
- [Resource `aws_dms_endpoint`](#resource-aws_dms_endpoint)
- [Resource `aws_dx_gateway_association`](#resource-aws_dx_gateway_association)
- [Resource `aws_dx_hosted_connection`](#resource-aws_dx_hosted_connection)
- [Resource `aws_ec2_spot_instance_fleet`](#typenullablebool-validation-update)
- [Resource `aws_ecs_task_definition`](#resource-aws_ecs_task_definition)
- [Resource `aws_eip`](#resource-aws_eip)
- [Resource `aws_eks_addon`](#resource-aws_eks_addon)
- [Resource `aws_elasticache_cluster`](#typenullablebool-validation-update)
- [Resource `aws_elasticache_replication_group`](#resource-aws_elasticache_replication_group)
- [Resource `aws_elasticache_user`](#resource-aws_elasticache_user)
- [Resource `aws_elasticache_user_group`](#resource-aws_elasticache_user_group)
- [Resource `aws_evidently_feature`](#typenullablebool-validation-update)
- [Resource `aws_flow_log`](#resource-aws_flow_log)
- [Resource `aws_guardduty_detector`](#resource-aws_guardduty_detector)
- [Resource `aws_guardduty_organization_configuration`](#resource-aws_guardduty_organization_configuration)
- [Resource `aws_imagebuilder_container_recipe`](#typenullablebool-validation-update)
- [Resource `aws_imagebuilder_image_recipe`](#typenullablebool-validation-update)
- [Resource `aws_instance`](#resource-aws_instance)
- [Resource `aws_kinesis_analytics_application`](#resource-aws_kinesis_analytics_application)
- [Resource `aws_launch_template`](#resource-aws_launch_template)
- [Resource `aws_lb_listener`](#resource-aws_lb_listener)
- [Resource `aws_lb_target_group`](#typenullablebool-validation-update)
- [Resource `aws_media_store_container`](#resource-aws_media_store_container)
- [Resource `aws_media_store_container_policy`](#resource-aws_media_store_container_policy)
- [Resource `aws_mq_broker`](#typenullablebool-validation-update)
- [Resource `aws_networkmanager_core_network`](#resource-aws_networkmanager_core_network)
- [Resource `aws_opensearch_domain`](#resource-aws_opensearch_domain)
- [Resource `aws_opensearchserverless_security_config`](#resource-aws_opensearchserverless_security_config)
- [Resource `aws_paymentcryptography_key`](#resource-aws_paymentcryptography_key)
- [Resource `aws_redshift_cluster`](#resource-aws_redshift_cluster)
- [Resource `aws_redshift_service_account`](#resource-aws_redshift_service_account)
- [Resource `aws_rekognition_stream_processor`](#resource-aws_rekognition_stream_processor)
- [Resource `aws_resiliencehub_resiliency_policy`](#resource-aws_resiliencehub_resiliency_policy)
- [Resource `aws_s3_bucket`](#resource-aws_s3_bucket)
- [Resource `aws_sagemaker_notebook_instance`](#resource-aws_sagemaker_notebook_instance)
- [Resource `aws_servicequotas_template`](#resource-aws_servicequotas_template)
- [Resource `aws_spot_instance_request`](#resource-aws_spot_instance_request)
- [Resource `aws_ssm_association`](#resource-aws_ssm_association)
- [Resource `aws_ssmincidents_replication_set`](#resource-aws_ssmincidents_replication_set)
- [Resource `aws_verifiedpermissions_schema`](#resource-aws_verifiedpermissions_schema)
- [Resource `aws_wafv2_web_acl`](#resource-aws_wafv2_web_acl)

<!-- /TOC -->

## Prerequisites to Upgrade to v6.0.0

-> Before upgrading to version `6.0.0`, first upgrade to the latest available `5.x` version of the provider. Run [`terraform plan`](https://developer.hashicorp.com/terraform/cli/commands/plan) and confirm that:

- Your plan completes without errors or unexpected changes.
- There are no deprecation warnings related to the changes described in this guide.

If you use [version constraints](https://developer.hashicorp.com/terraform/language/providers/requirements#provider-versions) (recommended), update them to allow the `6.x` series and run [`terraform init -upgrade`](https://developer.hashicorp.com/terraform/cli/commands/init) to download the new version.

### Example

**Before:**

```terraform
terraform {
  required_providers {
    aws = {
      source  = "hashicorp/aws"
      version = "~> 5.92"
    }
  }
}

provider "aws" {
  # Configuration options
}
```

**After:**

```terraform
terraform {
  required_providers {
    aws = {
      source  = "hashicorp/aws"
      version = "~> 6.0"
    }
  }
}

provider "aws" {
  # Configuration options
}
```

---

## Removed Provider Arguments

Remove the following from your provider configuration—they are no longer supported:

<<<<<<< HEAD
## Enhanced Region Support

See the [Enhanced Region Support guide](./enhanced-region-support).

The following Regional resources and data sources with an existing top-level `region` attribute have had that attribute deprecated.

* `aws_cloudformation_stack_set_instance` resource
* `aws_config_aggregate_authorization` resource
* `aws_dx_hosted_connection` resource
* `aws_region` data source
* `aws_s3_bucket` data source
* `aws_servicequotas_template` resource
* `aws_servicequotas_templates` data source
* `aws_ssmincidents_replication_set` resource and data source
* `aws_vpc_endpoint_service` data source
* `aws_vpc_peering_connection` data source

See individual sections of this guide for details.
=======
- `endpoints.opsworks` – removed following AWS OpsWorks Stacks End of Life.
- `endpoints.simpledb` and `endpoints.sdb` – removed due to the removal of Amazon SimpleDB support.
- `endpoints.worklink` – removed due to the removal of Amazon Worklink support.

---
>>>>>>> 71e19424

## Enhanced Region Support

Version 6.0.0 adds `region` to most resources making it significantly easier to manage infrastructure across AWS Regions without requiring multiple provider configurations. See [Enhanced Region Support](enhanced-region-support.html).

---

## Amazon Elastic Transcoder Deprecation

Amazon Elastic Transcoder will be [discontinued](https://aws.amazon.com/blogs/media/support-for-amazon-elastic-transcoder-ending-soon/) on **November 13, 2025**.

The following resources are deprecated and will be removed in a future major release:

- `aws_elastictranscoder_pipeline`
- `aws_elastictranscoder_preset`

Use [AWS Elemental MediaConvert](https://aws.amazon.com/blogs/media/migrating-workflows-from-amazon-elastic-transcoder-to-aws-elemental-mediaconvert/) instead.

---

## CloudWatch Evidently Deprecation

AWS will [end support](https://aws.amazon.com/blogs/mt/support-for-amazon-cloudwatch-evidently-ending-soon/) for CloudWatch Evidently on **October 17, 2025**.

The following resources are deprecated and will be removed in a future major release:

- `aws_evidently_feature`
- `aws_evidently_launch`
- `aws_evidently_project`
- `aws_evidently_segment`

Migrate to [AWS AppConfig Feature Flags](https://aws.amazon.com/blogs/mt/using-aws-appconfig-feature-flags/).

---

## Nullable Boolean Validation Update

Update your configuration to _only_ use `""`, `true`, or `false` if you use the arguments below _and_ you are using `0` or `1` to represent boolean values:

| Resource                                | Attribute(s)                                                             |
|-----------------------------------------|--------------------------------------------------------------------------|
| `aws_accessanalyzer_archive_rule`       | `filter.exists`                                                          |
| `aws_alb_target_group`                  | `preserve_client_ip`                                                     |
| `aws_cloudtrail_event_data_store`       | `suspend`                                                                |
| `aws_ec2_spot_instance_fleet`           | `terminate_instances_on_delete`                                          |
| `aws_elasticache_cluster`               | `auto_minor_version_upgrade`                                             |
| `aws_elasticache_replication_group`     | `at_rest_encryption_enabled`, `auto_minor_version_upgrade`               |
| `aws_evidently_feature`                 | `variations.value.bool_value`                                            |
| `aws_imagebuilder_container_recipe`     | `instance_configuration.block_device_mapping.ebs.delete_on_termination`, `instance_configuration.block_device_mapping.ebs.encrypted` |
| `aws_imagebuilder_image_recipe`         | `block_device_mapping.ebs.delete_on_termination`, `block_device_mapping.ebs.encrypted` |
| `aws_launch_template`                   | `block_device_mappings.ebs.delete_on_termination`, `block_device_mappings.ebs.encrypted`, `ebs_optimized`, `network_interfaces.associate_carrier_ip_address`, `network_interfaces.associate_public_ip_address`, `network_interfaces.delete_on_termination`, `network_interfaces.primary_ipv6` |
| `aws_lb_target_group`                   | `preserve_client_ip`                                                     |
| `aws_mq_broker`                         | `logs.audit`                                                             |

This is due to changes to `TypeNullableBool`.

--

## OpsWorks Stacks Removal

The AWS OpsWorks Stacks service has reached [End of Life](https://docs.aws.amazon.com/opsworks/latest/userguide/stacks-eol-faqs.html). The following resources have been removed:

- `aws_opsworks_application`
- `aws_opsworks_custom_layer`
- `aws_opsworks_ecs_cluster_layer`
- `aws_opsworks_ganglia_layer`
- `aws_opsworks_haproxy_layer`
- `aws_opsworks_instance`
- `aws_opsworks_java_app_layer`
- `aws_opsworks_memcached_layer`
- `aws_opsworks_mysql_layer`
- `aws_opsworks_nodejs_app_layer`
- `aws_opsworks_permission`
- `aws_opsworks_php_app_layer`
- `aws_opsworks_rails_app_layer`
- `aws_opsworks_rds_db_instance`
- `aws_opsworks_stack`
- `aws_opsworks_static_web_layer`
- `aws_opsworks_user_profile`

---

## SimpleDB Support Removed

The `aws_simpledb_domain` resource has been removed, as the [AWS SDK for Go v2](https://docs.aws.amazon.com/sdk-for-go/v2/developer-guide/welcome.html) no longer supports Amazon SimpleDB.

---

## Worklink Support Removed

The following resources have been removed due to dropped support for Amazon Worklink in the [AWS SDK for Go v2](https://github.com/aws/aws-sdk-go-v2/pull/2814):

- `aws_worklink_fleet`
- `aws_worklink_website_certificate_authority_association`

---

## S3 Global Endpoint Deprecation

Support for the global S3 endpoint is deprecated. This affects S3 resources in `us-east-1` (excluding directory buckets) when `s3_us_east_1_regional_endpoint` is set to `legacy`.

`s3_us_east_1_regional_endpoint` will be removed in `v7.0.0`.

To prepare:

- Remove `s3_us_east_1_regional_endpoint` from your provider configuration, **or**
- Set its value to `regional` and verify functionality.

---

## Data Source `aws_ami`

When using `most_recent = true`, your configuration **must now include** an `owner` or a `filter` that identifies the image by `image-id` or `owner-id`.

- **Before (v5 and earlier):**
  Terraform allowed this setup and showed only a warning.

- **Now (v6+):**
  Terraform will stop with an **error** to prevent unsafe or ambiguous AMI lookups.

### How to fix it

Do one of the following:

- Add `owner`:

```terraform
owner = "amazon"
```

- Or add a `filter` block that includes either `image-id` or `owner-id`:

```terraform
filter {
  name   = "owner-id"
  values = ["123456789012"]
}
```

### Unsafe option (not recommended)

To override this check, you can set:

```terraform
allow_unsafe_filter = true
```

However, this may lead to unreliable results and should be avoided unless absolutely necessary.

---

## Data Source `aws_batch_compute_environment`

`compute_environment_name` has been renamed to `name`.

Update your configurations to replace any usage of `compute_environment_name` with `name` to use this version.

---

## Data Source `aws_ecs_task_definition`

Remove `inference_accelerator`—it is no longer supported. Amazon Elastic Inference reached end of life in April 2024.

---

## Data Source `aws_ecs_task_execution`

Remove `inference_accelerator_overrides`—it is no longer supported. Amazon Elastic Inference reached end of life in April 2024.

---

## Data Source `aws_elbv2_listener_rule`

Treat the following as lists of nested blocks instead of single-nested blocks:

- `action.authenticate_cognito`
- `action.authenticate_oidc`
- `action.fixed_response`
- `action.forward`
- `action.forward.stickiness`
- `action.redirect`
- `condition.host_header`
- `condition.http_header`
- `condition.http_request_method`
- `condition.path_pattern`
- `condition.query_string`
- `condition.source_ip`

The data source configuration itself does not change. However, now, include an index when referencing them. For example, update `action[0].authenticate_cognito.scope` to `action[0].authenticate_cognito[0].scope`.

---

## Data Source `aws_globalaccelerator_accelerator`

`id` is now **computed only** and can no longer be set manually.
If your configuration explicitly attempts to set a value for `id`, you must remove it to avoid an error.

---

## Data Source `aws_identitystore_group`

Remove `filter`—it is no longer supported. To locate a group, update your configuration to use `alternate_identifier` instead.

---

## Data Source `aws_identitystore_user`

Remove `filter`—it is no longer supported.
To locate a user, update your configuration to use `alternate_identifier` instead.

---

## Data Source `aws_launch_template`

Remove the following—they are no longer supported:

- `elastic_gpu_specifications`: Amazon Elastic Graphics reached end of life in January 2024.
- `elastic_inference_accelerator`: Amazon Elastic Inference reached end of life in April 2024.

---

## Data Source `aws_opensearch_domain`

Remove `kibana_endpoint`—it is no longer supported. AWS OpenSearch Service no longer uses Kibana endpoints. The service now uses **Dashboards**, accessible at the `/_dashboards/` path on the domain endpoint.
For more details, refer to the [AWS OpenSearch Dashboards documentation](https://docs.aws.amazon.com/opensearch-service/latest/developerguide/dashboards.html).

---

## Data Source `aws_opensearchserverless_security_config`

Treat `saml_options` as a list of nested blocks instead of a single-nested block. The data source configuration itself does not change. However, now, include an index when referencing it. For example, update `saml_options.session_timeout` to `saml_options[0].session_timeout`.

---

## Data Source `aws_quicksight_data_set`

Remove `tags_all`—it is no longer supported.

---

## Data Source `aws_region`

`name` has been deprecated. Use `region` instead.

---

## Data Source `aws_s3_bucket`

`bucket_region` has been added and should be used instead of `region`, which is now used for [Enhanced Region Support](enhanced-region-support.html).

---

## Data Source `aws_service_discovery_service`

Remove `tags_all`—it is no longer supported.

---

## Data Source `aws_servicequotas_templates`

<<<<<<< HEAD
The `bucket_region` attribute has been added. We encourage use of the `bucket_region` attribute instead of the `region` attribute (which is now used for [Enhanced Region Support](#enhanced-region-support)).
=======
`region` has been deprecated. Use `aws_region` instead.
>>>>>>> 71e19424

---

## Data Source `aws_ssmincidents_replication_set`

`region` has been deprecated. Use `regions` instead.

---

## Data Source `aws_vpc_endpoint_service`

`region` has been deprecated. Use `service_region` instead.

---

## Data Source `aws_vpc_peering_connection`

`region` has been deprecated. Use `requester_region` instead.

---

## Resource `aws_api_gateway_account`

Remove `reset_on_delete`—it is no longer supported. The destroy operation will now always reset the API Gateway account settings by default.

If you want to retain the previous behavior (where the account settings were not changed upon destruction), use a `removed` block in your configuration. For more details, see the [removing resources documentation](https://developer.hashicorp.com/terraform/language/resources/syntax#removing-resources).

---

## Resource `aws_api_gateway_deployment`

* Use the `aws_api_gateway_stage` resource if your configuration uses any of the following, which have been removed from the `aws_api_gateway_deployment` resource:
    - `stage_name`
    - `stage_description`
    - `canary_settings`
* Remove `invoke_url` and `execution_arn`—they are no longer supported. Use the `aws_api_gateway_stage` resource instead.

### Migration Example

**Before (v5 and earlier, using implicit stage):**

```terraform
resource "aws_api_gateway_deployment" "example" {
  rest_api_id = aws_api_gateway_rest_api.example.id
  stage_name  = "prod"
}
```

**After (v6+, using explicit stage):**

If your previous configuration relied on an implicitly created stage, you must now define and manage that stage explicitly using the `aws_api_gateway_stage` resource. To do this, create a corresponding resource and import the existing stage into your configuration.

```terraform
resource "aws_api_gateway_deployment" "example" {
  rest_api_id = aws_api_gateway_rest_api.example.id
}

resource "aws_api_gateway_stage" "prod" {
  stage_name    = "prod"
  rest_api_id   = aws_api_gateway_rest_api.example.id
  deployment_id = aws_api_gateway_deployment.example.id
}
```

Import the existing stage, replacing `rest_api_id` and `stage_name` with your values:

```sh
terraform import aws_api_gateway_stage.prod rest_api_id/stage_name
```

---

## Resource `aws_batch_compute_environment`

Replace any usage of `compute_environment_name` with `name` and `compute_environment_name_prefix` with `name_prefix` as they have been renamed.

---

## Resource `aws_batch_job_queue`

Remove `compute_environments`—it is no longer supported.
Use `compute_environment_order` configuration blocks instead. While you must update your configuration, Terraform will upgrade states with `compute_environments` to `compute_environment_order`.

**Before (v5 and earlier):**

```terraform
resource "aws_batch_job_queue" "example" {
  compute_environments = [aws_batch_compute_environment.example.arn]
  name                 = "patagonia"
  priority             = 1
  state                = "ENABLED"
}
```

**After (v6+):**

```terraform
resource "aws_batch_job_queue" "example" {
  compute_environment_order {
    compute_environment = aws_batch_compute_environment.example.arn
    order               = 0
  }
  name     = "patagonia"
  priority = 1
  state    = "ENABLED"
}
```

---

## Resource `aws_bedrock_model_invocation_logging_configuration`

Treat the following as lists of nested blocks instead of single-nested blocks:

- `logging_config`
- `logging_config.cloudwatch_config`
- `logging_config.cloudwatch_config.large_data_delivery_s3_config`
- `logging_config.s3_config`

The resource configuration itself does not change, but you must now include an index when referencing them. For example, update `logging_config.cloudwatch_config.log_group_name` to `logging_config[0].cloudwatch_config[0].log_group_name`.

---

## Resource `aws_cloudformation_stack_set_instance`

`region` has been deprecated. Use `stack_set_instance_region` instead.

---

## Resource `aws_cloudfront_key_value_store`

Use `name` to reference the resource name. `id` represents the ID value returned by the AWS API.

---

## Resource `aws_cloudfront_response_headers_policy`

Do not set a value for `etag` as it is now computed only.

---

## Resource `aws_cognito_user_in_group`

For the `id`, use a comma-delimited string concatenating `user_pool_id`, `group_name`, and `username`. For example, in an import command, use comma-delimiting for the composite `id`.

---

## Resource `aws_config_aggregate_authorization`

`region` has been deprecated. Use `authorized_aws_region` instead.

---

## Resource `aws_db_instance`

Do not use `character_set_name` with `replicate_source_db`, `restore_to_point_in_time`, `s3_import`, or `snapshot_identifier`. The combination is no longer valid.

---

## Resource `aws_dms_endpoint`

`s3_settings` has been removed. Use the `aws_dms_s3_endpoint` resource rather than `s3_settings` of `aws_dms_endpoint`.

---

## Resource `aws_dx_gateway_association`

Remove `vpn_gateway_id`—it is no longer supported. Use `associated_gateway_id` instead.

---

## Resource `aws_dx_hosted_connection`

`region` has been deprecated. Use `connection_region` instead.

---

## Resource `aws_ecs_task_definition`

Remove `inference_accelerator`—it is no longer supported. Amazon Elastic Inference reached end of life in April 2024.

---

## Resource `aws_eip`

Remove `vpc`—it is no longer supported. Use `domain` instead.

---

## Resource `aws_eks_addon`

Remove `resolve_conflicts`—it is no longer supported. Use `resolve_conflicts_on_create` and `resolve_conflicts_on_update` instead.

---

## Resource `aws_elasticache_replication_group`

* `auth_token_update_strategy` no longer has a default value. If `auth_token` is set, it must also be explicitly configured.
* The ability to provide an uppercase `engine` value is deprecated. In `v7.0.0`, plan-time validation of `engine` will require an entirely lowercase value to match the returned value from the AWS API without diff suppression.
* See also [changes](#typenullablebool-validation-update) to `at_rest_encryption_enabled` and `auto_minor_version_upgrade`.

---

## Resource `aws_elasticache_user`

The ability to provide an uppercase `engine` value is deprecated.
In `v7.0.0`, plan-time validation of `engine` will require an entirely lowercase value to match the returned value from the AWS API without diff suppression.

---

## Resource `aws_elasticache_user_group`

The ability to provide an uppercase `engine` value is deprecated.
In `v7.0.0`, plan-time validation of `engine` will require an entirely lowercase value to match the returned value from the AWS API without diff suppression.

---

## Resource `aws_flow_log`

Remove `log_group_name`—it is no longer supported. Use `log_destination` instead.

---

## Resource `aws_guardduty_detector`

`datasources` is deprecated.
Use the `aws_guardduty_detector_feature` resource instead.

---

## Resource `aws_guardduty_organization_configuration`

* Remove `auto_enable`—it is no longer supported.
* `auto_enable_organization_members` is now required.
* `datasources` is deprecated.

---

## Resource `aws_instance`

* `user_data` no longer applies hashing and is now stored in clear text. **Do not include passwords or sensitive information** in `user_data`, as it will be visible in plaintext. Follow [AWS Best Practices](https://docs.aws.amazon.com/AWSEC2/latest/UserGuide/ec2-instance-metadata.html) to secure your instance metadata. If you need to provide base64-encoded user data, use `user_data_base64` instead.
* Remove `cpu_core_count` and `cpu_threads_per_core`—they are no longer supported. Instead, use the `cpu_options` configuration block with `core_count` and `threads_per_core`.

---

## Resource `aws_kinesis_analytics_application`

This resource is deprecated and will be removed in a future version. [Effective January 27, 2026](https://aws.amazon.com/blogs/big-data/migrate-from-amazon-kinesis-data-analytics-for-sql-to-amazon-managed-service-for-apache-flink-and-amazon-managed-service-for-apache-flink-studio/), AWS will [no longer support](https://docs.aws.amazon.com/kinesisanalytics/latest/dev/discontinuation.html) Amazon Kinesis Data Analytics for SQL. Use the `aws_kinesisanalyticsv2_application` resource instead to manage Amazon Kinesis Data Analytics for Apache Flink applications. AWS provides guidance for migrating from [Amazon Kinesis Data Analytics for SQL Applications to Amazon Managed Service for Apache Flink Studio](https://aws.amazon.com/blogs/big-data/migrate-from-amazon-kinesis-data-analytics-for-sql-applications-to-amazon-managed-service-for-apache-flink-studio/) including [examples](https://docs.aws.amazon.com/kinesisanalytics/latest/dev/migrating-to-kda-studio-overview.html).

---

## Resource `aws_launch_template`

* Remove `elastic_gpu_specifications`—it is no longer supported. Amazon Elastic Graphics reached end of life in January 2024.
* Remove `elastic_inference_accelerator`—it is no longer supported. Amazon Elastic Inference reached end of life in April 2024.
* See also [changes](#typenullablebool-validation-update) to `block_device_mappings.ebs.delete_on_termination`, `block_device_mappings.ebs.encrypted`, `ebs_optimized`, `network_interfaces.associate_carrier_ip_address`, `network_interfaces.associate_public_ip_address`, `network_interfaces.delete_on_termination`, and `network_interfaces.primary_ipv6`.

---

## Resource `aws_lb_listener`

* For `mutual_authentication`, `advertise_trust_store_ca_names`, `ignore_client_certificate_expiry`, and `trust_store_arn` can now only be set when `mode` is `verify`.
* `trust_store_arn` is required when `mode` is `verify`.

---

## Resource `aws_media_store_container`

This resource is deprecated and will be removed in a future version. AWS has [announced](https://aws.amazon.com/blogs/media/support-for-aws-elemental-mediastore-ending-soon/) the discontinuation of AWS Elemental MediaStore, effective November 13, 2025. Users should begin transitioning to alternative solutions as soon as possible. For simple live streaming workflows, AWS recommends migrating to Amazon S3. For advanced use cases that require features such as packaging, DRM, or cross-region redundancy, consider using AWS Elemental MediaPackage.

---

## Resource `aws_media_store_container_policy`

This resource is deprecated and will be removed in a future version. AWS has [announced](https://aws.amazon.com/blogs/media/support-for-aws-elemental-mediastore-ending-soon/) the discontinuation of AWS Elemental MediaStore, effective November 13, 2025. Users should begin transitioning to alternative solutions as soon as possible. For simple live streaming workflows, AWS recommends migrating to Amazon S3. For advanced use cases that require features such as packaging, DRM, or cross-region redundancy, consider using AWS Elemental MediaPackage.

---

## Resource `aws_networkmanager_core_network`

Remove `base_policy_region`—it is no longer supported. Use `base_policy_regions` instead.

---

## Resource `aws_opensearch_domain`

Remove `kibana_endpoint`—it is no longer supported. AWS OpenSearch Service does not use Kibana endpoints (i.e., `_plugin/kibana`). Instead, OpenSearch uses Dashboards, accessible at the path `/_dashboards/` on the domain endpoint. The terminology has shifted from “Kibana” to “Dashboards.”

For more information, see the [AWS OpenSearch Dashboards documentation](https://docs.aws.amazon.com/opensearch-service/latest/developerguide/dashboards.html).

---

## Resource `aws_opensearchserverless_security_config`

Treat `saml_options` as a list of nested blocks instead of a single-nested block. The resource configuration itself does not change. However, now, include an index when referencing it. For example, update `saml_options.session_timeout` to `saml_options[0].session_timeout`.

---

## Resource `aws_paymentcryptography_key`

Treat the `key_attributes` and `key_attributes.key_modes_of_use` as lists of nested blocks instead of single-nested blocks. The resource configuration itself does not change. However, now, include an index when referencing them. For example, update `key_attributes.key_modes_of_use.decrypt` to `key_attributes[0].key_modes_of_use[0].decrypt`.

---

## Resource `aws_redshift_cluster`

* `publicly_accessible` now defaults to `false`.
* Remove `snapshot_copy`—it is no longer supported. Use the `aws_redshift_snapshot_copy` resource instead.
* Remove `logging`—it is no longer supported. Use the `aws_redshift_logging` resource instead.
* `cluster_public_key`, `cluster_revision_number`, and `endpoint` are now read only and should not be set.

---

## Resource `aws_redshift_service_account`

The `aws_redshift_service_account` resource has been removed. AWS [recommends](https://docs.aws.amazon.com/redshift/latest/mgmt/db-auditing.html#db-auditing-bucket-permissions) that a [service principal name](https://docs.aws.amazon.com/IAM/latest/UserGuide/reference_policies_elements_principal.html#principal-services) should be used instead of an AWS account ID in any relevant IAM policy.

---

## Resource `aws_rekognition_stream_processor`

Treat `regions_of_interest.bounding_box` as a list of nested blocks instead of a single-nested block. The resource configuration itself does not change. However, now, include an index when referencing it. For example, update `regions_of_interest[0].bounding_box.height` to `regions_of_interest[0].bounding_box[0].height`.

---

## Resource `aws_resiliencehub_resiliency_policy`

Treat the following as lists of nested blocks instead of single-nested blocks:

- `policy`
- `policy.az`
- `policy.hardware`
- `policy.software`
- `policy.region`

The resource configuration itself does not change. However, now, include an index when referencing them. For example, update `policy.az.rpo` to `policy[0].az[0].rpo`.

---

## Resource `aws_s3_bucket`

`bucket_region` has been added and should be used instead of `region`, which is now used for [Enhanced Multi-Region Support](enhanced-region-support.html).

---

## Resource `aws_sagemaker_notebook_instance`

Remove `accelerator_types`—it is no longer supported. Instead, use `instance_type` to use [Inferentia](https://docs.aws.amazon.com/sagemaker/latest/dg/neo-supported-cloud.html).

---

## Resource `aws_servicequotas_template`

<<<<<<< HEAD
The `bucket_region` attribute has been added. We encourage use of the `bucket_region` attribute instead of the `region` attribute (which is now used for [Enhanced Region Support](#enhanced-region-support)).
=======
`region` has been deprecated. Use `aws_region` instead.
>>>>>>> 71e19424

---

## Resource `aws_spot_instance_request`

Remove `block_duration_minutes`—it is no longer supported.

---

## Resource `aws_ssm_association`

Remove `instance_id`—it is no longer supported. Use `targets` instead.

---

## Resource `aws_ssmincidents_replication_set`

`region` has been deprecated. Use `regions` instead.

---

## Resource `aws_verifiedpermissions_schema`

Treat `definition` as a list of nested blocks instead of a single-nested block. The resource configuration itself does not change. However, now, include an index when referencing it. For example, update `definition.value` to `definition[0].value`.

---

## Resource `aws_wafv2_web_acl`

The default value for `rule.statement.managed_rule_group_statement.managed_rule_group_configs.aws_managed_rules_bot_control_rule_set.enable_machine_learning` is now `false`.
To retain the previous behavior where the argument was omitted, explicitly set the value to `true`.<|MERGE_RESOLUTION|>--- conflicted
+++ resolved
@@ -14,19 +14,9 @@
 
 <!-- TOC depthFrom:2 depthTo:2 -->
 
-<<<<<<< HEAD
-- [Provider Version Configuration](#provider-version-configuration)
-- [Provider Arguments](#provider-arguments)
-- [Enhanced Region Support](#enhanced-region-support)
-- [Dropping Support For Amazon SimpleDB](#dropping-support-for-amazon-simpledb)
-- [Dropping Support For Amazon Worklink](#dropping-support-for-amazon-worklink)
-- [AWS OpsWorks Stacks End of Life](#aws-opsworks-stacks-end-of-life)
-- [AWS CloudWatch Evidently Deprecation](#aws-cloudwatch-evidently-deprecation)
-=======
 - [Prerequisites to Upgrade to v6.0.0](#prerequisites-to-upgrade-to-v600)
 - [Removed Provider Arguments](#removed-provider-arguments)
-- [Enhanced Multi-Region Support](#enhanced-multi-region-support)
->>>>>>> 71e19424
+- [Enhanced Region Support](#enhanced-region-support)
 - [Amazon Elastic Transcoder Deprecation](#amazon-elastic-transcoder-deprecation)
 - [CloudWatch Evidently Deprecation](#cloudwatch-evidently-deprecation)
 - [Nullable Boolean Validation Update](#nullable-boolean-validation-update)
@@ -162,32 +152,11 @@
 
 Remove the following from your provider configuration—they are no longer supported:
 
-<<<<<<< HEAD
-## Enhanced Region Support
-
-See the [Enhanced Region Support guide](./enhanced-region-support).
-
-The following Regional resources and data sources with an existing top-level `region` attribute have had that attribute deprecated.
-
-* `aws_cloudformation_stack_set_instance` resource
-* `aws_config_aggregate_authorization` resource
-* `aws_dx_hosted_connection` resource
-* `aws_region` data source
-* `aws_s3_bucket` data source
-* `aws_servicequotas_template` resource
-* `aws_servicequotas_templates` data source
-* `aws_ssmincidents_replication_set` resource and data source
-* `aws_vpc_endpoint_service` data source
-* `aws_vpc_peering_connection` data source
-
-See individual sections of this guide for details.
-=======
 - `endpoints.opsworks` – removed following AWS OpsWorks Stacks End of Life.
 - `endpoints.simpledb` and `endpoints.sdb` – removed due to the removal of Amazon SimpleDB support.
 - `endpoints.worklink` – removed due to the removal of Amazon Worklink support.
 
 ---
->>>>>>> 71e19424
 
 ## Enhanced Region Support
 
@@ -448,11 +417,7 @@
 
 ## Data Source `aws_servicequotas_templates`
 
-<<<<<<< HEAD
-The `bucket_region` attribute has been added. We encourage use of the `bucket_region` attribute instead of the `region` attribute (which is now used for [Enhanced Region Support](#enhanced-region-support)).
-=======
 `region` has been deprecated. Use `aws_region` instead.
->>>>>>> 71e19424
 
 ---
 
@@ -794,7 +759,7 @@
 
 ## Resource `aws_s3_bucket`
 
-`bucket_region` has been added and should be used instead of `region`, which is now used for [Enhanced Multi-Region Support](enhanced-region-support.html).
+`bucket_region` has been added and should be used instead of `region`, which is now used for [Enhanced Region Support](enhanced-region-support.html).
 
 ---
 
@@ -806,11 +771,7 @@
 
 ## Resource `aws_servicequotas_template`
 
-<<<<<<< HEAD
-The `bucket_region` attribute has been added. We encourage use of the `bucket_region` attribute instead of the `region` attribute (which is now used for [Enhanced Region Support](#enhanced-region-support)).
-=======
 `region` has been deprecated. Use `aws_region` instead.
->>>>>>> 71e19424
 
 ---
 
